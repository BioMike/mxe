<!DOCTYPE html>
<html>
<head>

    <meta http-equiv="content-type" content="text/html; charset=utf-8">

    <title>MXE (M cross environment)</title>

    <style type="text/css">
        body {
            font-size: 11pt;
            margin-top: 0em;
        }
        h1, h2, h3 {
            font-family: sans-serif;
        }
        h2 {
            font-size: 14pt;
        }
        h3 {
            font-size: 11pt;
            background-color: #eee;
        }
        ul {
            padding-left: 2em;
        }
        li, dt {
            margin-bottom: 0.8em;
        }
        .compact-list li {
            margin-bottom: 0em;
        }
        .usage dt {
            font-family: monospace;
        }
        dd {
            margin-bottom: 1em;
        }
        table {
            border-collapse: separate;
            border-spacing: 1px;
        }
        table.translation td {
            padding-left:  0.5em;
            padding-right: 0.5em;
        }
        td, dt {
            background-color: #eee;
        }
        pre {
            font-size: 8pt;
            border: thin dotted #ccc;
            padding: 2pt;
        }
        img {
            border: thin solid #000;
        }
        #navigation a {
            text-decoration: none;
            color: #00f;
        }
        #navigation a:visited {
            text-decoration: none;
            color: #009;
        }
        #navigation ul {
            padding-left: 0em;
            margin-left: 0em;
            margin-top: 1.5em;
            margin-bottom: 0em;
            list-style-type: none;
        }
        #navigation li {
            margin-bottom: 0.2em;
        }
    @media screen, handheld {
        h1 {
            font-size: 12pt;
            margin-top: 0em;
        }
        h2 {
            margin-top: 0em;
            padding-top: 1em;
        }
        #navigation {
            position: fixed;
            float: left; /* hack for ancient browsers
                            which don't support "position: fixed;" */
            margin-top:  1em;
            margin-left: 1em;
            padding-left:   1em;
            padding-right:  1em;
            padding-top:    1em;
            padding-bottom: 1em;
            width: 14em;
            background-color: #afa;
        }
        .section {
            width: 30em;
            margin-left: 19em;
            margin-bottom: 100%;
        }
        #package-list {
            width: 40em;
        }
    }
    </style>

</head>
<body>

<div id="navigation">
<h1>MXE (M&nbsp;cross&nbsp;environment)</h1>

    <ul>
        <li><a href="#introduction"     >Introduction</a></li>
        <li><a href="#screenshots"      >Screenshots</a></li>
        <li><a href="#tutorial"         >Tutorial</a></li>
        <li><a href="#download"         >Download</a></li>
        <li><a href="http://lists.nongnu.org/mailman/listinfo/mingw-cross-env-list">Mailing List</a></li>
    </ul>
    <ul>
        <li><a href="#requirements"     >Requirements</a></li>
        <li><a href="#usage"            >Usage</a></li>
        <li><a href="#packages"         >List of Packages</a></li>
        <li><a href="#creating-packages">Creating Packages</a></li>
        <li><a href="#copyright"        >Copyright</a></li>
        <li><a href="#history"          >History</a></li>
    </ul>
    <ul>
        <li><a href="#see-also"         >See also</a></li>
        <li><a href="#used-by"          >Used by</a></li>
    </ul>
</div>

<div class="section">
<h2 id="introduction">Introduction</h2>

    <p>
    MXE (M cross environment) is a Makefile that
    compiles a cross compiler and cross compiles
    many free libraries such as SDL and Qt. Thus,
    it provides a nice cross compiling environment
    for various target platforms, which
    </p>

    <ul>
    <li>
        is designed to
        <a href="#requirements">run on any Unix system</a>
    </li>
    <li>
        is easy to adapt and to extend
    </li>
    <li>
        builds
        <a href="#packages">many free libraries</a>
        in addition to the cross compiler
    </li>
    <li>
        can also
        <a href="#usage">build just a subset</a>
        of the packages,
        and automatically builds their dependencies
    </li>
    <li>
        downloads all needed packages
        and verifies them by their checksums
    </li>
    <li>
        is able to update the version numbers of all packages automatically
    </li>
    <li>
        directly uses source packages,
        thus ensuring the whole build mechanism is transparent
    </li>
    <li>
        allows inter-package and intra-package
        <a href="#usage">parallel builds</a>
        whenever possible
    </li>
    <li>
        is already
        <a href="#used-by">used by several projects</a>
    </li>
    </ul>

    <h3>Supported Toolchains</h3>

    <table id="supported-toolchains">
    <tr>
        <th>Runtime</th>
        <th>Host Triplet</th>
        <th>Status</th>
    </tr>
    <tr>
        <td><a href="http://www.mingw.org/">MinGW 3x</a></td>
        <td>i686-pc-mingw32</td>
        <td>Fully Supported</td>
    </tr>
    <tr>
        <td><a href="http://www.mingw.org/">MinGW 4x</a></td>
        <td></td>
        <td><a href="https://github.com/mxe/mxe/issues/203">Pilot</a></td>
    </tr>
    <tr>
        <td rowspan="2"><a href="http://mingw-w64.sourceforge.net/">MinGW-w64</a></td>
        <td>i686-w64-mingw32</td>
        <td>94% (258/275)</td>
    </tr>
    <tr>
        <td>x86_64-w64-mingw32</td>
        <td>86% (238/275)</td>
    </tr>
    </table>

</div>

<div class="section">
<h2 id="screenshots">Screenshots</h2>

    <p>
    Cross compiling
    <a href="http://www.xs4all.nl/~thebeez/4tH/">4tH</a>:
    </p>
    <a href="doc/screenshot-4th-compile.png"><img src="doc/screenshot-4th-compile-small.png" alt="4th-compile"></a>

    <p>
    and running it:
    </p>
    <a href="doc/screenshot-4th-run.png"><img src="doc/screenshot-4th-run-small.png" alt="4th-run"></a>
</div>

<div class="section">
<h2 id="tutorial">Tutorial</h2>

    <h3>Step 1: Requirements and Download</h3>

    <p>
    First, you should ensure that your system meets
    MXE's
    <a href="#requirements">requirements</a>.
    You will almost certainly have to install some stuff.
    </p>

    <p>
    When everything is fine, download the
    <a href="#download">current stable version</a>:
    </p>
    <pre>git clone -b stable https://github.com/mxe/mxe.git</pre>

    <p>
    If you don't mind installing it in your home directory,
    just skip the following step and go straight to step 3.
    </p>

    <h3>Step 2: System-wide Installation (optional)</h3>

    <p>
    Now you should save any previous installation
    of the MXE.
    Assuming you've installed it under
    /opt/mxe (any other directory will do as well),
    you should execute the following commands:
    </p>
    <pre>su
mv /opt/mxe /opt/mxe.old
exit</pre>

    <p>
    Then you need to transfer the entire directory to its definitive location.
    We will assume again you use /opt/mxe,
    but feel free to use any other directory if you like.
    </p>
    <pre>su
mv mxe /opt/mxe
exit</pre>

    <p>
    We're almost done.
    Just change to your newly created directory and get going:
    </p>
    <pre>cd /opt/mxe</pre>

    <h3>Step 3: Build MXE</h3>

    <p>
    Enter the directory where you've downloaded the MXE.
    Now it depends on what you actually want &ndash; or need.
    </p>

    <p>
    If you choose to enter:
    </p>
    <pre>make</pre>
    <p>
    you're in for a long wait,
    because it compiles
    <a href="#packages">a lot of packages</a>.
    On the other hand it doesn't require any intervention,
    so you're free to do whatever you like
    &ndash; like watch a movie or go for a night on the town.
    When it's done you'll find that you've installed
    a very capable Win32 cross compiler onto your system.
    </p>

    <p>
    If you only need the most basic tools you can also use:
    </p>
    <pre>make gcc</pre>
    <p>
    and add any additional packages you need later on.
    You can also supply a host of packages on the
    <a href="#usage">command line</a>,
    e.g.:
    </p>
    <pre>make gtk lua libidn</pre>
    <p>
    Targets can also be specified on the command line.
    By default, only i686-pc-mingw32 is built, but you can
    build your toolchain(s) of choice with:
    </p>
    <pre>make MXE_TARGETS='x86_64-w64-mingw32 i686-w64-mingw32'</pre>
    <p>
    or by adjusting the <code>MXE_TARGETS</code> variable
    in <code>settings.mk</code>.
    </p>
    <p>
    You'll always end up with a consistent cross compiling environment.
    </p>

    <p>
    If you have trouble here, please feel free to
    contact the mxe team through the
    <a href="https://github.com/mxe/mxe/issues">github issue tracker</a> or
    <a href="http://lists.nongnu.org/mailman/listinfo/mingw-cross-env-list">project mailing list</a>.
    </p>

    <p>
    After you're done it just needs a little post-installation.
    </p>

    <h3>Step 4: Environment Variables</h3>

    <p>
    Edit your .bashrc script in order to change $PATH:
    </p>
    <pre>export PATH=/<em>where MXE is installed</em>/usr/bin:$PATH</pre>

    <p>
    In case you are using custom $PKG_CONFIG_PATH entries,
    you can add separate entries for cross builds:
    </p>
    <pre>export PKG_CONFIG_PATH="<em>entries for native builds</em>"</pre>
    <pre>export PKG_CONFIG_PATH_i686_pc_mingw32="<em>entries for MXE builds</em>"</pre>
    <p>
    Remember to use i686-pc-mingw32-pkg-config
    instead of pkg-config for cross builds.
    The Autotools do that automatically for you.
    </p>

    <p>
    Note that any other compiler related environment variables
    (like $CC, $LDFLAGS, etc.)
    may spoil your compiling pleasure,
    so be sure to delete or disable those.
    </p>

    <p>
    Congratulations!
    You're ready to cross compile anything you like.
    </p>

    <h3>Step 5a: Cross compile your Project (Autotools)</h3>

    <p>
    If you use the
    <a href="http://www.lrde.epita.fr/~adl/autotools.html">Autotools</a>,
    all you have to do is:
    </p>
    <pre>./configure --host=i686-pc-mingw32
make</pre>

    <p>
    If you build a library, you might also want to enforce a static build:
    </p>
    <pre>./configure --host=i686-pc-mingw32 --enable-static --disable-shared
make</pre>

    <p>
    Don't worry about a warning like this:
    </p>
    <pre>configure: WARNING: If you wanted to set the --build type, don't use --host.
If a cross compiler is detected then cross compile mode will be used.</pre>
    <p>
    Everything will be just fine.
    </p>

    <h3>Step 5b: Cross compile your Project (CMake)</h3>

    <p>
    If you have a
    <a href="http://www.cmake.org/">CMake</a> project,
    you can use the provided toolchain file:
    </p>
    <pre>cmake ... -DCMAKE_TOOLCHAIN_FILE=/<em>where MXE is installed</em>/usr/i686-pc-mingw32/share/cmake/mxe-conf.cmake</pre>

    <h3>Step 5c: Cross compile your Project (Qt)</h3>

    <p>
    If you have a
    <a href="http://qt-project.org/">Qt</a> application,
    all you have to do is:
    </p>
    <pre>/where MXE is installed/usr/i686-pc-mingw32/qt/bin/qmake
make</pre>
    <p>
    Note that Qt 4 is in the "qt" subdirectory. Qt 5 is in the "qt5" subdirectory
    and its qmake can be invoked similarly.
    </p>
    <p>
    If you are using Qt plugins
    such as the svg or ico image handlers,
    you should also have a look at the
    <a href="https://qt-project.org/doc/qt-4.8/plugins-howto.html#static-plugins">Qt documentation about static plugins</a>.
    </p>
    <p>
    Note the sql drivers (-qt-sql-*)
    and the image handlers for jpeg, tiff, gif and mng
    are built-in, <em>not</em> plugins.
    </p>

    <h3>Step 5d: Cross compile your Project (Makefile)</h3>

    <p>
    If you have a handwritten Makefile,
    you probably will have to make a few adjustments to it:
    </p>
    <pre>CC=$(CROSS)gcc
LD=$(CROSS)ld
AR=$(CROSS)ar
PKG_CONFIG=$(CROSS)pkg-config</pre>
    <p>
    You may have to add a few others, depending on your project.
    </p>

    <p>
    Then, all you have to do is:
    </p>
    <pre>make CROSS=i686-pc-mingw32-</pre>
    <p>
    That's it!
    </p>

    <h3>Step 5e: Cross compile your Project (OSG)</h3>

    <p>
    Using static OpenSceneGraph libraries requires a few changes to your source.
    The graphics subsystem and all plugins required by your application must be
    referenced explicitly. Use a code block like the following:
    </p>
    <pre>#ifdef OSG_LIBRARY_STATIC
USE_GRAPHICSWINDOW()
USE_OSGPLUGIN(&lt;plugin1&gt;)
USE_OSGPLUGIN(&lt;plugin2&gt;)
...
#endif</pre>
    <p>
    Look at <code>examples/osgstaticviewer/osgstaticviewer.cpp</code> in the
    OpenSceneGraph source distribution for an example. This example can be
    compiled with the following command:
    </p>
    <pre>i686-pc-mingw32-g++ \
    -o osgstaticviewer.exe examples/osgstaticviewer/osgstaticviewer.cpp \
    `i686-pc-mingw32-pkg-config --cflags openscenegraph-osgViewer openscenegraph-osgPlugins` \
    `i686-pc-mingw32-pkg-config --libs openscenegraph-osgViewer openscenegraph-osgPlugins`</pre>
    <p>
    The <code>i686-pc-mingw32-pkg-config</code> command from MXE will
    automatically add <code>-DOSG_LIBRARY_STATIC</code> to your compiler flags.
    </p>

    <h3>Further Steps</h3>

    <p>
    If you need further assistance,
    feel free to join the
    <a href="http://lists.nongnu.org/mailman/listinfo/mingw-cross-env-list">project mailing list</a>
    where you'll get in touch with
    the MXE developers
    and other users.
    </p>
</div>

<div class="section">
<div id="latest-release"></div>
<div id="development"></div>
<h2 id="download">Download</h2>

    <p>
    To obtain the current stable version, run:
    </p>

    <pre>git clone -b stable https://github.com/mxe/mxe.git</pre>

    <p>
    The development version can be obtained by:
    </p>

    <pre>git clone -b master https://github.com/mxe/mxe.git</pre>

    <p>
    <strong>N.B.</strong> when using the development version,
    ensure you use the local documentation (index.html) -
    the website reflects the stable branch.
    </p>

    <p>
    To retrieve updates, run:
    </p>

    <pre>git pull</pre>

    <p>
    You can also browse the
    <a href="https://github.com/mxe/mxe">web repository</a>.
    </p>

    <p>
    In addition,
    feel free to join the
    <a href="http://lists.nongnu.org/mailman/listinfo/mingw-cross-env-list">project mailing list</a>
    and to <a href="#creating-packages">propose new packages</a>.
    </p>

    <h3 id="committers">For Committers</h3>

    <p>
    The following <code>.git/config</code> settings ensure
    that the stable branch will always be pushed to the
    <code><a href="http://help.github.com/pages/">gh-pages</a></code>
    branch in addition to the
    <code>stable</code> branch,
    thus ensuring the website will always stay in sync:
    </p>
    <pre>[remote "origin"]
        url = git@github.com:mxe/mxe.git
        fetch = +refs/heads/*:refs/remotes/origin/*
        push = refs/heads/master:refs/heads/master
        push = refs/heads/stable:refs/heads/stable
        push = refs/heads/stable:refs/heads/gh-pages
[branch "master"]
        remote = origin
        merge = refs/heads/master
[branch "stable"]
        remote = origin
        merge = refs/heads/stable</pre>

    <h3 id="branches">Branch Concept</h3>

    <p>
    For the sake of simplicity, there are just two
    branches, "master" and "stable". Although it might
    seem obvious, here's an overview of the types of
    changes that go into each branch:
    </p>

    <ul class="compact-list">
        <li>
            Any change of a build script goes into "master".
        </li>
        <li>
            Any package upgrade goes into "master".
        </li>
        <li>
            Any documentation upgrade that refers to a feature
            not present in stable goes into "master".
        </li>
        <li>
            Anything else that doesn't affect the build goes
            into "stable".
        </li>
        <li>
            Any non-critical improvement to the main Makefile
            goes into "stable".
        </li>
        <li>
            Any improvement in the package download URLs or
            package version recognition goes into "stable".
        </li>
        <li>
            When in doubt, "master" is used rather than "stable".
        </li>
    </ul>

    <p>
    And this is how the branches relete to each other:
    </p>

    <ul class="compact-list">
        <li>
            Every change to the "stable" branch
            will be merged into "master".
        </li>
        <li>
            After a successful testing phase,
            the "stable" branch
            will be fast-forwarded to "master".
        </li>
    </ul>
</div>

<div class="section">
<h2 id="requirements">Requirements</h2>

    <p>
    MXE requires a recent Unix system where
    all components as stated in the table below
    are installed.
    Detailed instructions are available for:
    </p>

    <ul class="compact-list">
        <li><a href="#requirements-debian">Debian</a></li>
        <li><a href="#requirements-fedora">Fedora</a></li>
        <li><a href="#requirements-freebsd">FreeBSD</a></li>
        <li><a href="#requirements-frugalware">Frugalware</a></li>
        <li><a href="#requirements-gentoo">Gentoo</a></li>
        <li><a href="#requirements-macos">Mac OS X</a></li>
        <li><a href="#requirements-opensuse">openSUSE</a></li>
    </ul>

    <table class="requirements">
    <tr>
        <td><a href="http://www.gnu.org/software/autoconf/">Autoconf</a></td>
        <td>≥ 2.67</td>
    </tr>
    <tr>
        <td><a href="http://sources.redhat.com/automake/">Automake</a></td>
        <td>≥ 1.10</td>
    </tr>
    <tr>
        <td><a href="http://www.gnu.org/software/bash/">Bash</a></td>
        <td></td>
    </tr>
    <tr>
        <td><a href="http://www.gnu.org/software/bison/">Bison</a></td>
        <td></td>
    </tr>
    <tr>
        <td><a href="http://www.bzip.org/">Bzip2</a></td>
        <td></td>
    </tr>
    <tr>
        <td><a href="http://www.cmake.org/">CMake</a></td>
        <td>≥ 2.8.0</td>
    </tr>
    <tr>
        <td><a href="http://flex.sourceforge.net/">Flex</a></td>
        <td>≥ 2.5.31</td>
    </tr>
    <tr>
        <td><a href="http://gcc.gnu.org/">GCC</a> (gcc, g++)</td>
        <td></td>
    </tr>
    <tr>
        <td><a href="http://git-scm.com/">Git</a></td>
        <td>≥ 1.7</td>
    </tr>
    <tr>
        <td><a href="http://www.gnu.org/software/coreutils/">GNU Coreutils</a></td>
        <td></td>
    </tr>
    <tr>
        <td><a href="http://www.gnu.org/software/gettext/">GNU Gettext</a></td>
        <td></td>
    </tr>
    <tr>
        <td><a href="http://www.gnu.org/software/make/">GNU Make</a></td>
        <td>≥ 3.81</td>
    </tr>
    <tr>
        <td><a href="http://www.gnu.org/software/sed/">GNU Sed</a></td>
        <td></td>
    </tr>
    <tr>
        <td><a href="http://freedesktop.org/wiki/Software/intltool/">Intltool</a></td>
        <td>≥ 0.40</td>
    </tr>
    <tr>
        <td><a href="http://en.wikipedia.org/wiki/C_standard_library">LibC</a> for 32-bit</td>
        <td></td>
    </tr>
    <tr>
        <td><a href="http://sourceware.org/libffi/">libffi</a></td>
        <td>≥ 3.0.0</td>
    </tr>
    <tr>
        <td><a href="http://www.gnu.org/software/libtool/">Libtool</a></td>
        <td>≥ 2.2</td>
    </tr>
    <tr>
        <td><a href="http://www.openssl.org/">OpenSSL</a>-dev</td>
        <td></td>
    </tr>
    <tr>
        <td><a href="http://www.gnu.org/software/patch/">Patch</a></td>
        <td></td>
    </tr>
    <tr>
        <td><a href="http://www.perl.org/">Perl</a></td>
        <td></td>
    </tr>
    <tr>
        <td><a href="http://search.cpan.org/dist/XML-Parser/Parser.pm">Perl XML::Parser</a></td>
        <td></td>
    </tr>
    <tr>
        <td><a href="http://pkg-config.freedesktop.org/">Pkg-config</a></td>
        <td>≥ 0.16</td>
    </tr>
    <tr>
        <td><a href="http://www.scons.org/">SCons</a></td>
        <td>≥ 0.98</td>
    </tr>
    <tr>
        <td><a href="http://www.info-zip.org/UnZip.html">UnZip</a></td>
        <td></td>
    </tr>
    <tr>
        <td><a href="http://www.gnu.org/software/wget/">Wget</a></td>
        <td></td>
    </tr>
    <tr>
        <td><a href="http://tukaani.org/xz/">XZ Utils</a></td>
        <td></td>
    </tr>
    </table>

    <h3 id="requirements-debian">Debian and derivatives</h3>

    <!-- http://www.debian.org/distrib/packages#search_packages -->
    <pre>apt-get install autoconf automake bash bison bzip2 \
                    cmake flex gettext git g++ intltool \
                    libffi-dev libtool libltdl-dev libssl-dev \
                    libxml-parser-perl make openssl patch perl \
                    pkg-config scons sed unzip wget xz-utils</pre>

    <p>
    On 64-bit Debian, install also:
    </p>
    <pre>apt-get install g++-multilib libc6-dev-i386</pre>

    <p>
    Only the latest Debian stable series is supported (Wheezy 7.x)
    </p>

    <h3 id="requirements-fedora">Fedora</h3>

    <!-- https://admin.fedoraproject.org/pkgdb/ -->
    <pre>yum install autoconf automake bash bison bzip2 cmake \
            flex gcc-c++ gettext git intltool make sed \
            libffi-devel libtool openssl-devel patch perl pkgconfig \
            scons unzip wget xz</pre>

    <p>
    On 64-bit Fedora,
    there are <a href="#issue-non-multilib">issues without a 32-bit compiler</a>.
    </p>

    <h3 id="requirements-freebsd">FreeBSD</h3>

    <!-- http://www.freshports.org/ -->
    <pre>pkg_add -r automake autoconf bash bison cmake coreutils\
           flex gettext git glib20 gmake gsed intltool libffi \
           libtool openssl patch perl p5-XML-Parser pkgconf \
           scons unzip wget</pre>

    <p>
    Ensure that /usr/local/bin precedes /usr/bin in your $PATH:
    </p>
    <p>
    For C style shells, edit .cshrc
    </p>
    <pre>setenv PATH /usr/local/bin:$PATH</pre>
    <p>
    For Bourne shells, edit .profile
    </p>
    <pre>export PATH = /usr/local/bin:$PATH</pre>
    <p>
    On 64-bit FreeBSD,
    there are <a href="#issue-non-multilib">issues without a 32-bit compiler</a>.
    </p>
    <p>
    <strong>N.B. FreeBSD is no longer fully supported</strong>
    </p>
    <p>
    to build the remainder of MXE, run:
    </p>
    <pre>./tools/freebsd-excludes</pre>
    <p>
    and review that file for the list of packages that are excluded.
    </p>

    <h3 id="requirements-frugalware">Frugalware</h3>

    <!-- http://www.frugalware.org/packages -->
    <pre>pacman-g2 -S autoconf automake bash bzip2 bison cmake \
             flex gcc gettext git intltool make sed libffi libtool \
             openssl patch perl perl-xml-parser pkgconfig \
             scons unzip wget xz xz-lzma</pre>

    <p>
    On 64-bit Frugalware,
    there are <a href="#issue-non-multilib">issues without a 32-bit compiler</a>.
    </p>

    <h3 id="requirements-gentoo">Gentoo</h3>

    <!-- http://packages.gentoo.org/ -->
    <pre>emerge sys-devel/autoconf sys-devel/automake \
       app-shells/bash sys-devel/bison app-arch/bzip2 \
       dev-util/cmake sys-devel/flex sys-devel/gcc \
       sys-devel/gettext dev-vcs/git \
       dev-util/intltool sys-devel/make sys-apps/sed \
       dev-libs/libffi sys-devel/libtool dev-libs/openssl sys-devel/patch \
       dev-lang/perl dev-perl/XML-Parser \
       dev-util/pkgconfig dev-util/scons app-arch/unzip \
       net-misc/wget app-arch/xz-utils</pre>

    <h3 id="requirements-macos">Mac OS X</h3>

    <p>
    Install
    <a href="http://developer.apple.com/xcode/">Xcode 4</a>
    and
    <a href="http://www.macports.org/">MacPorts</a>,
    then run:
    </p>
    <!-- http://www.macports.org/ports.php -->
    <pre>sudo port install autoconf automake bison cmake coreutils \
                  flex gettext git-core glib2 gsed intltool libffi \
                  libtool openssl p5-xml-parser pkgconfig scons \
                  wget xz</pre>
    <p>
    Mac OS X versions ≤ 10.7 are no longer supported.
    </p>

    <h3 id="requirements-opensuse">openSUSE</h3>

    <!-- http://software.opensuse.org/113/en -->
    <pre>zypper install -R autoconf automake bash bison bzip2 \
                  cmake flex gcc-c++ gettext-tools git \
                  intltool libffi-devel libtool make openssl \
                  libopenssl-devel patch perl \
                  perl-XML-Parser pkg-config scons \
                  sed unzip wget xz</pre>

    <p>
    On 64-bit openSUSE, install also:
    </p>
    <pre>zypper install -R gcc-32bit glibc-devel-32bit \
                  libgcc46-32bit libgomp46-32bit \
                  libstdc++46-devel-32bit</pre>

    <h3 id="issue-non-multilib">Issues without a 32-bit compiler</h3>

    <p>
    Certain packages contain native tools that are
    currently 32-bit only. In order to build these on a
    64-bit system, multi-lib support must be enabled in the
    compiler toolchain. However, not all operating systems
    support this.
    </p>
    <p>
    To build the remainder of MXE, specify empty build rules
    for the affected packages:
    </p>
    <pre>make \
            ocaml-cairo_BUILD= \
            ocaml-findlib_BUILD= \
            ocaml-lablgtk2_BUILD= \
            ocaml-camlimages_BUILD= \
            ocaml-flexdll_BUILD= \
            ocaml-native_BUILD= \
            ocaml-core_BUILD= \
            ocaml-lablgl_BUILD= \
            ocaml-xml-light_BUILD=</pre>
</div>

<div class="section">
<h2 id="usage">Usage</h2>

    <p>
    All build commands also download the packages if necessary.
    </p>
    <p>
    In a BSD userland, substitute "make" with "gmake".
    </p>
    <dl class="usage">

    <dt>make</dt>

        <dd>
        build all packages,
        non-parallel
        </dd>

    <dt>make gcc</dt>

        <dd>
        build a minimal useful set of packages,
        i.e. the cross compilers
        and the most basic packages,
        non-parallel
        </dd>

    <dt>make foo bar</dt>

        <dd>
        build packages "foo", "bar" and their dependencies,
        non-parallel
        </dd>

    <dt>make foo bar -j 4 JOBS=2</dt>

        <dd>
        build packages "foo", "bar" and their dependencies,
        where up to 4 packages are build in parallel,
        each with up to 2 compiler processes running in parallel
        </dd>

    <dt>make check-requirements</dt>

        <dd>
        check most of the
        <a href="#requirements">requirements</a>
        if necessary
        &ndash; executed automatically
        before building packages
        </dd>

    <dt>make download</dt>

        <dd>
        download all packages,
        non-parallel,
        such that subsequent builds work without internet access
        </dd>

    <dt>make download-foo download-bar</dt>

        <dd>
        download packages "foo", "bar" and their dependencies,
        non-parallel
        </dd>

    <dt>make download-foo download-bar -j 4</dt>

        <dd>
        download packages "foo", "bar" and their dependencies,
        where up to 4 packages are downloaded in parallel
        </dd>

    <dt>make clean</dt>

        <dd>
        remove all package builds
        &ndash; use with caution!
        </dd>

    <dt>make clean-pkg</dt>

        <dd>
        remove all unused package files,
        handy after a successful update
        </dd>

    <dt>make update</dt>

        <dd>
        for internal use only!
        &ndash;
        update the version numbers of all packages,
        download the new versions and note their checksums
        </dd>

    <dt>make cleanup-style</dt>

        <dd>
        for internal use only!
        &ndash;
        cleanup coding style
        </dd>

    </dl>
</div>

<div class="section">
<h2 id="packages">List of Packages</h2>

    <p>
    See something missing? Feel free to <a href="#creating-packages">create a new package</a>.
    </p>
    <table id="package-list">
    <tr>
        <td id="agg-package">agg</td>
        <td id="agg-version">2.5</td>
        <td id="agg-website"><a href="http://www.antigrain.com/">Anti-Grain Geometry</a></td>
    </tr>
    <tr>
        <td id="alure-package">alure</td>
        <td id="alure-version">1.2</td>
        <td id="alure-website"><a href="http://kcat.strangesoft.net/alure.html">alure</a></td>
    </tr>
    <tr>
        <td id="apr-util-package">apr-util</td>
        <td id="apr-util-version">1.4.1</td>
        <td id="apr-util-website"><a href="http://apr.apache.org/">APR-util</a></td>
    </tr>
    <tr>
        <td id="apr-package">apr</td>
        <td id="apr-version">1.4.2</td>
        <td id="apr-website"><a href="http://apr.apache.org/">APR</a></td>
    </tr>
    <tr>
        <td id="armadillo-package">armadillo</td>
        <td id="armadillo-version">3.900.6</td>
        <td id="armadillo-website"><a href="http://arma.sourceforge.net/">Armadillo C++ linear algebra library</a></td>
    </tr>
    <tr>
        <td id="atk-package">atk</td>
        <td id="atk-version">2.8.0</td>
        <td id="atk-website"><a href="http://www.gtk.org/">ATK</a></td>
    </tr>
    <tr>
        <td id="atkmm-package">atkmm</td>
        <td id="atkmm-version">2.22.7</td>
        <td id="atkmm-website"><a href="http://www.gtkmm.org/">ATKmm</a></td>
    </tr>
    <tr>
        <td id="aubio-package">aubio</td>
        <td id="aubio-version">0.3.2</td>
        <td id="aubio-website"><a href="http://www.aubio.org/">aubio</a></td>
    </tr>
    <tr>
        <td id="autoconf-package">autoconf</td>
        <td id="autoconf-version">2.69</td>
        <td id="autoconf-website"><a href="http://www.gnu.org/software/autoconf">autoconf</a></td>
    </tr>
    <tr>
        <td id="automake-package">automake</td>
        <td id="automake-version">1.13.2</td>
        <td id="automake-website"><a href="http://www.gnu.org/software/automake">automake</a></td>
    </tr>
    <tr>
        <td id="bfd-package">bfd</td>
        <td id="bfd-version">2.23.2</td>
        <td id="bfd-website"><a href="http://www.gnu.org/software/binutils/">Binary File Descriptor library</a></td>
    </tr>
    <tr>
        <td id="binutils-package">binutils</td>
        <td id="binutils-version">2.23.2</td> <!-- bfd and libiberty use the same source, set them to the same version! -->
        <td id="binutils-website"><a href="http://www.gnu.org/software/binutils/">GNU Binutils</a></td>
    </tr>
    <tr>
        <td id="blas-package">blas</td>
        <td id="blas-version">1</td>
        <td id="blas-website"><a href="http://www.netlib.org/blas/">blas</a></td>
    </tr>
    <tr>
        <td id="boost-package">boost</td>
        <td id="boost-version">1.53.0</td>
        <td id="boost-website"><a href="http://www.boost.org/">Boost C++ Library</a></td>
    </tr>
    <tr>
        <td id="bzip2-package">bzip2</td>
        <td id="bzip2-version">1.0.6</td>
        <td id="bzip2-website"><a href="http://www.bzip.org/">bzip2</a></td>
    </tr>
    <tr>
        <td id="cairo-package">cairo</td>
        <td id="cairo-version">1.12.14</td>
        <td id="cairo-website"><a href="http://cairographics.org/">cairo</a></td>
    </tr>
    <tr>
        <td id="cairomm-package">cairomm</td>
        <td id="cairomm-version">1.10.0</td>
        <td id="cairomm-website"><a href="http://cairographics.org/cairomm/">cairomm</a></td>
    </tr>
    <tr>
        <td id="cblas-package">cblas</td>
        <td id="cblas-version">1</td>
        <td id="cblas-website"><a href="http://www.netlib.org/blas/">cblas</a></td>
    </tr>
    <tr>
        <td id="cegui-package">cegui</td>
        <td id="cegui-version">0.7.9</td>
        <td id="cegui-website"><a href="http://cegui.org.uk/">Crazy Eddie’s GUI System (CEGUI)</a></td>
    </tr>
    <tr>
        <td id="cfitsio-package">cfitsio</td>
        <td id="cfitsio-version">3350</td>
        <td id="cfitsio-website"><a href="http://heasarc.gsfc.nasa.gov/fitsio/">cfitsio</a></td>
    </tr>
    <tr>
        <td id="cgal-package">cgal</td>
        <td id="cgal-version">4.0.2</td>
        <td id="cgal-website"><a href="http://www.cgal.org/">cgal</a></td>
    </tr>
    <tr>
        <td id="cminpack-package">cminpack</td>
        <td id="cminpack-version">1.3.0</td>
        <td id="cminpack-website"><a href="http://devernay.free.fr/hacks/cminpack/cminpack.html">cminpack</a></td>
    </tr>
    <tr>
        <td id="cppunit-package">cppunit</td>
        <td id="cppunit-version">1.12.1</td>
        <td id="cppunit-website"><a href="http://apps.sourceforge.net/mediawiki/cppunit/">CppUnit</a></td>
    </tr>
    <tr>
        <td id="cunit-package">cunit</td>
        <td id="cunit-version">2.1-2</td>
        <td id="cunit-website"><a href="http://cunit.sourceforge.net/">cunit</a></td>
    </tr>
    <tr>
        <td id="curl-package">curl</td>
        <td id="curl-version">7.31.0</td>
        <td id="curl-website"><a href="http://curl.haxx.se/libcurl/">cURL</a></td>
    </tr>
    <tr>
        <td id="dbus-package">dbus</td>
        <td id="dbus-version">1.7.2</td>
        <td id="dbus-website"><a href="http://dbus.freedesktop.org/">dbus</a></td>
    </tr>
    <tr>
        <td id="dcmtk-package">dcmtk</td>
        <td id="dcmtk-version">3.6.0</td>
        <td id="dcmtk-website"><a href="http://dicom.offis.de/dcmtk.php.en">DCMTK</a></td>
    </tr>
    <tr>
        <td id="devil-package">devil</td>
        <td id="devil-version">1.7.8</td>
        <td id="devil-website"><a href="http://openil.sourceforge.net/">DevIL</a></td>
    </tr>
    <tr>
        <td id="eigen-package">eigen</td>
        <td id="eigen-version">3.1.3</td>
        <td id="eigen-website"><a href="http://eigen.tuxfamily.org/">eigen</a></td>
    </tr>
    <tr>
        <td id="exiv2-package">exiv2</td>
        <td id="exiv2-version">0.23</td>
        <td id="exiv2-website"><a href="http://www.exiv2.org/">Exiv2</a></td>
    </tr>
    <tr>
        <td id="expat-package">expat</td>
        <td id="expat-version">2.1.0</td>
        <td id="expat-website"><a href="http://expat.sourceforge.net/">Expat XML Parser</a></td>
    </tr>
    <tr>
        <td id="faad2-package">faad2</td>
        <td id="faad2-version">2.7</td>
        <td id="faad2-website"><a href="http://www.audiocoding.com/">faad2</a></td>
    </tr>
    <tr>
        <td id="ffmpeg-package">ffmpeg</td>
        <td id="ffmpeg-version">1.2.1</td>
        <td id="ffmpeg-website"><a href="http://www.ffmpeg.org/">ffmpeg</a></td>
    </tr>
    <tr>
        <td id="fftw-package">fftw</td>
        <td id="fftw-version">3.3.3</td>
        <td id="fftw-website"><a href="http://www.fftw.org/">fftw</a></td>
    </tr>
    <tr>
        <td id="file-package">file</td>
        <td id="file-version">5.14</td>
        <td id="file-website"><a href="http://www.darwinsys.com/file/">file</a></td>
    </tr>
    <tr>
        <td id="flac-package">flac</td>
        <td id="flac-version">1.3.0</td>
        <td id="flac-website"><a href="http://www.xiph.org/flac/">FLAC</a></td>
    </tr>
    <tr>
        <td id="flann-package">flann</td>
        <td id="flann-version">1.7.1</td>
        <td id="flann-website"><a href="http://www.cs.ubc.ca/~mariusm/index.php/FLANN/FLANN">FLANN</a></td>
    </tr>
    <tr>
        <td id="fltk-package">fltk</td>
        <td id="fltk-version">1.3.2</td>
        <td id="fltk-website"><a href="http://www.fltk.org/">FLTK</a></td>
    </tr>
    <tr>
        <td id="fontconfig-package">fontconfig</td>
        <td id="fontconfig-version">2.10.93</td>
        <td id="fontconfig-website"><a href="http://fontconfig.org/">fontconfig</a></td>
    </tr>
    <tr>
        <td id="freeglut-package">freeglut</td>
        <td id="freeglut-version">2.8.1</td>
        <td id="freeglut-website"><a href="http://freeglut.sourceforge.net/">freeglut</a></td>
    </tr>
    <tr>
        <td id="freeimage-package">freeimage</td>
        <td id="freeimage-version">3.15.4</td>
        <td id="freeimage-website"><a href="http://freeimage.sourceforge.net/">FreeImage</a></td>
    </tr>
    <tr>
        <td id="freetds-package">freetds</td>
        <td id="freetds-version">0.91</td>
        <td id="freetds-website"><a href="http://www.freetds.org/">FreeTDS</a></td>
    </tr>
    <tr>
        <td id="freetype-package">freetype</td>
        <td id="freetype-version">2.5.0.1</td>
        <td id="freetype-website"><a href="http://www.freetype.org/">freetype</a></td>
    </tr>
    <tr>
        <td id="fribidi-package">fribidi</td>
        <td id="fribidi-version">0.19.5</td>
        <td id="fribidi-website"><a href="http://fribidi.org/">FriBidi</a></td>
    </tr>
    <tr>
        <td id="ftgl-package">ftgl</td>
        <td id="ftgl-version">2.1.3~rc5</td>
        <td id="ftgl-website"><a href="http://sourceforge.net/projects/ftgl/">ftgl</a></td>
    </tr>
    <tr>
        <td id="gc-package">gc</td>
        <td id="gc-version">7.2d</td>
        <td id="gc-website"><a href="http://www.hpl.hp.com/personal/Hans_Boehm/gc/">gc</a></td>
    </tr>
    <tr>
        <td id="gcc-package">gcc</td>
        <td id="gcc-version">4.8.1</td> <!-- libgomp uses the same source, set it to the same version! -->
        <td id="gcc-website"><a href="http://gcc.gnu.org/">GCC</a></td>
    </tr>
    <tr>
        <td id="gcc-gmp-package">gcc-gmp</td>
        <td id="gcc-gmp-version">5.1.2</td>
        <td id="gcc-gmp-website"><a href="http://www.gmplib.org/">GMP for GCC</a></td>
    </tr>
    <tr>
        <td id="gcc-mpc-package">gcc-mpc</td>
        <td id="gcc-mpc-version">1.0.1</td>
        <td id="gcc-mpc-website"><a href="http://www.multiprecision.org/">MPC for GCC</a></td>
    </tr>
    <tr>
        <td id="gcc-mpfr-package">gcc-mpfr</td>
        <td id="gcc-mpfr-version">3.1.2</td>
        <td id="gcc-mpfr-website"><a href="http://www.mpfr.org/">MPFR for GCC</a></td>
    </tr>
    <tr>
        <td id="gd-package">gd</td>
        <td id="gd-version">2.0.35</td>
        <td id="gd-website"><a href="http://www.libgd.org/">GD  (without support for xpm)</a></td>
    </tr>
    <tr>
        <td id="gdal-package">gdal</td>
        <td id="gdal-version">1.10.0</td>
        <td id="gdal-website"><a href="http://www.gdal.org/">GDAL</a></td>
    </tr>
    <tr>
        <td id="gdb-package">gdb</td>
        <td id="gdb-version">7.6</td>
        <td id="gdb-website"><a href="http://www.gnu.org/software/gdb/">gdb</a></td>
    </tr>
    <tr>
        <td id="gdk-pixbuf-package">gdk-pixbuf</td>
        <td id="gdk-pixbuf-version">2.28.2</td>
        <td id="gdk-pixbuf-website"><a href="http://www.gdk-pixbuf.org/">GDK-pixbuf</a></td>
    </tr>
    <tr>
        <td id="geos-package">geos</td>
        <td id="geos-version">3.3.8</td>
        <td id="geos-website"><a href="http://trac.osgeo.org/geos/">GEOS</a></td>
    </tr>
    <tr>
        <td id="gettext-package">gettext</td>
        <td id="gettext-version">0.18.2</td>
        <td id="gettext-website"><a href="http://www.gnu.org/software/gettext/">gettext</a></td>
    </tr>
    <tr>
        <td id="giflib-package">giflib</td>
        <td id="giflib-version">5.0.4</td>
        <td id="giflib-website"><a href="http://sourceforge.net/projects/libungif/">giflib</a></td>
    </tr>
    <tr>
        <td id="glew-package">glew</td>
        <td id="glew-version">1.9.0</td>
        <td id="glew-website"><a href="http://glew.sourceforge.net/">GLEW</a></td>
    </tr>
    <tr>
        <td id="glib-package">glib</td>
        <td id="glib-version">2.36.3</td>
        <td id="glib-website"><a href="http://www.gtk.org/">GLib</a></td>
    </tr>
    <tr>
        <td id="glibmm-package">glibmm</td>
        <td id="glibmm-version">2.36.2</td>
        <td id="glibmm-website"><a href="http://www.gtkmm.org/">GLibmm</a></td>
    </tr>
    <tr>
        <td id="gmp-package">gmp</td>
        <td id="gmp-version">5.1.2</td> <!-- gcc-gmp uses the same source, set it to the same version! -->
        <td id="gmp-website"><a href="http://www.gmplib.org/">GMP</a></td>
    </tr>
    <tr>
        <td id="gnutls-package">gnutls</td>
        <td id="gnutls-version">3.2.1</td>
        <td id="gnutls-website"><a href="http://www.gnu.org/software/gnutls/">GnuTLS</a></td>
    </tr>
    <tr>
        <td id="graphicsmagick-package">graphicsmagick</td>
        <td id="graphicsmagick-version">1.3.18</td>
        <td id="graphicsmagick-website"><a href="http://www.graphicsmagick.org/">GraphicsMagick</a></td>
    </tr>
    <tr>
        <td id="gsl-package">gsl</td>
        <td id="gsl-version">1.15</td>
        <td id="gsl-website"><a href="http://www.gnu.org/software/gsl/">GSL</a></td>
    </tr>
    <tr>
        <td id="gsoap-package">gsoap</td>
        <td id="gsoap-version">2.8.15</td>
        <td id="gsoap-website"><a href="http://gsoap2.sourceforge.net/">gSOAP</a></td>
    </tr>
    <tr>
        <td id="gst-plugins-base-package">gst-plugins-base</td>
        <td id="gst-plugins-base-version">1.1.1</td>
        <td id="gst-plugins-base-website"><a href="http://gstreamer.freedesktop.org/">gst-plugins-base</a></td>
    </tr>
    <tr>
        <td id="gst-plugins-good-package">gst-plugins-good</td>
        <td id="gst-plugins-good-version">1.1.1</td>
        <td id="gst-plugins-good-website"><a href="http://gstreamer.freedesktop.org/">gst-plugins-good</a></td>
    </tr>
    <tr>
        <td id="gstreamer-package">gstreamer</td>
        <td id="gstreamer-version">1.1.1</td>
        <td id="gstreamer-website"><a href="http://gstreamer.freedesktop.org/">gstreamer</a></td>
    </tr>
    <tr>
        <td id="gta-package">gta</td>
        <td id="gta-version">1.0.4</td>
        <td id="gta-website"><a href="http://gta.nongnu.org/">gta</a></td>
    </tr>
    <tr>
        <td id="gtk2-package">gtk2</td>
        <td id="gtk2-version">2.24.20</td>
        <td id="gtk2-website"><a href="http://www.gtk.org/">GTK+</a></td>
    </tr>
    <tr>
        <td id="gtkglarea-package">gtkGLArea</td>
        <td id="gtkglarea-version">2.0.1</td>
        <td id="gtkglarea-website"><a href="http://www.mono-project.com/GtkGLArea/">GtkGLArea</a></td>
    </tr>
    <tr>
        <td id="gtkglext-package">gtkglext</td>
        <td id="gtkglext-version">1.2.0</td>
        <td id="gtkglext-website"><a href="http://gtkglext.sourceforge.net/">GtkGLExt</a></td>
    </tr>
    <tr>
        <td id="gtkglextmm-package">gtkglextmm</td>
        <td id="gtkglextmm-version">1.2.0</td>
        <td id="gtkglextmm-website"><a href="http://gtkglext.sourceforge.net/">GtkGLExtmm</a></td>
    </tr>
    <tr>
        <td id="gtkimageview-package">gtkimageview</td>
        <td id="gtkimageview-version">1.6.4</td>
        <td id="gtkimageview-website"><a href="http://trac.bjourne.webfactional.com/">GtkImageView</a></td>
    </tr>
    <tr>
        <td id="gtkmm2-package">gtkmm2</td>
        <td id="gtkmm2-version">2.24.4</td>
        <td id="gtkmm2-website"><a href="http://www.gtkmm.org/">GTKMM</a></td>
    </tr>
    <tr>
        <td id="gtksourceview-package">gtksourceview</td>
        <td id="gtksourceview-version">2.10.5</td>
        <td id="gtksourceview-website"><a href="http://projects.gnome.org/gtksourceview/">GTKSourceView</a></td>
    </tr>
    <tr>
        <td id="gtksourceviewmm2-package">gtksourceviewmm2</td>
        <td id="gtksourceviewmm2-version">2.10.3</td>
        <td id="gtksourceviewmm2-website"><a href="http://projects.gnome.org/gtksourceviewmm/">GtkSourceViewmm</a></td>
    </tr>
    <tr>
        <td id="guile-package">guile</td>
        <td id="guile-version">1.8.7</td>
        <td id="guile-website"><a href="http://www.gnu.org/software/guile/">GNU Guile</a></td>
    </tr>
    <tr>
        <td id="harfbuzz-package">harfbuzz</td>
        <td id="harfbuzz-version">0.9.18</td>
        <td id="harfbuzz-website"><a href="http://harfbuzz.sourceforge.net/">HarfBuzz</a></td>
    </tr>
    <tr>
        <td id="hdf4-package">hdf4</td>
        <td id="hdf4-version">4.2.9</td>
        <td id="hdf4-website"><a href="http://www.hdfgroup.org/products/hdf4/">HDF4</a></td>
    </tr>
    <tr>
        <td id="hdf5-package">hdf5</td>
        <td id="hdf5-version">1.8.11</td>
        <td id="hdf5-website"><a href="http://www.hdfgroup.org/products/hdf5/">HDF5</a></td>
    </tr>
    <tr>
        <td id="hunspell-package">hunspell</td>
        <td id="hunspell-version">1.3.2</td>
        <td id="hunspell-website"><a href="http://hunspell.sourceforge.net/">Hunspell</a></td>
    </tr>
    <tr>
        <td id="icu4c-package">icu4c</td>
        <td id="icu4c-version">51.1</td>
        <td id="icu4c-website"><a href="http://site.icu-project.org/">ICU4C</a></td>
    </tr>
    <tr>
        <td id="id3lib-package">id3lib</td>
        <td id="id3lib-version">3.8.3</td>
        <td id="id3lib-website"><a href="http://id3lib.sourceforge.net/">id3lib</a></td>
    </tr>
    <tr>
        <td id="ilmbase-package">ilmbase</td>
        <td id="ilmbase-version">2.0.0</td>
        <td id="ilmbase-website"><a href="http://www.openexr.com/">IlmBase</a></td>
    </tr>
    <tr>
        <td id="imagemagick-package">imagemagick</td>
        <td id="imagemagick-version">6.8.6-3</td>
        <td id="imagemagick-website"><a href="http://www.imagemagick.org/">ImageMagick</a></td>
    </tr>
    <tr>
        <td id="itk-package">itk</td>
        <td id="itk-version">4.4.0</td>
        <td id="itk-website"><a href="http://www.itk.org/">ITK</a></td>
    </tr>
    <tr>
        <td id="jasper-package">jasper</td>
        <td id="jasper-version">1.900.1</td>
        <td id="jasper-website"><a href="http://www.ece.uvic.ca/~mdadams/jasper/">JasPer</a></td>
    </tr>
    <tr>
        <td id="jpeg-package">jpeg</td>
        <td id="jpeg-version">9</td>
        <td id="jpeg-website"><a href="http://www.ijg.org/">jpeg</a></td>
    </tr>
    <tr>
        <td id="json-c-package">json-c</td>
        <td id="json-c-version">0.11</td>
        <td id="json-c-website"><a href="https://github.com/json-c/json-c/wiki">json-c</a></td>
    </tr>
    <tr>
        <td id="lame-package">lame</td>
        <td id="lame-version">3.99</td>
        <td id="lame-website"><a href="http://lame.sourceforge.net/">lame</a></td>
    </tr>
    <tr>
        <td id="lapack-package">lapack</td>
        <td id="lapack-version">3.4.2</td>
        <td id="lapack-website"><a href="http://www.netlib.org/lapack/">lapack</a></td>
    </tr>
    <tr>
        <td id="lcms-package">lcms</td>
        <td id="lcms-version">2.5</td>
        <td id="lcms-website"><a href="http://www.littlecms.com/">lcms</a></td>
    </tr>
    <tr>
        <td id="lcms1-package">lcms1</td>
        <td id="lcms1-version">1.19</td>
        <td id="lcms1-website"><a href="http://www.littlecms.com/">lcms1</a></td>
    </tr>
    <tr>
        <td id="lensfun-package">lensfun</td>
        <td id="lensfun-version">0.2.7</td>
        <td id="lensfun-website"><a href="http://lensfun.berlios.de/">lensfun</a></td>
    </tr>
    <tr>
        <td id="levmar-package">levmar</td>
        <td id="levmar-version">2.6</td>
        <td id="levmar-website"><a href="http://www.ics.forth.gr/~lourakis/levmar">levmar</a></td>
    </tr>
    <tr>
        <td id="libarchive-package">libarchive</td>
        <td id="libarchive-version">3.0.3</td>
        <td id="libarchive-website"><a href="http://code.google.com/p/libarchive/">Libarchive</a></td>
    </tr>
    <tr>
        <td id="libass-package">libass</td>
        <td id="libass-version">0.10.1</td>
        <td id="libass-website"><a href="http://code.google.com/p/libass/">libass</a></td>
    </tr>
    <tr>
        <td id="libcroco-package">libcroco</td>
        <td id="libcroco-version">0.6.2</td>
        <td id="libcroco-website"><a href="http://www.freespiders.org/projects/libcroco/">Libcroco</a></td>
    </tr>
    <tr>
        <td id="libdnet-package">libdnet</td>
        <td id="libdnet-version">1.11</td>
        <td id="libdnet-website"><a href="http://libdnet.sourceforge.net/">libdnet</a></td>
    </tr>
    <tr>
        <td id="libevent-package">libevent</td>
        <td id="libevent-version">2.0.21</td>
        <td id="libevent-website"><a href="http://libevent.org/">libevent</a></td>
    </tr>
    <tr>
        <td id="libf2c-package">libf2c</td>
        <td id="libf2c-version">1</td>
        <td id="libf2c-website"><a href="http://www.netlib.org/f2c/">libf2c</a></td>
    </tr>
    <tr>
        <td id="libffi-package">libffi</td>
        <td id="libffi-version">3.0.13</td>
        <td id="libffi-website"><a href="http://sourceware.org/libffi/">libffi</a></td>
    </tr>
    <tr>
        <td id="libftdi-package">libftdi</td>
        <td id="libftdi-version">0.20</td>
        <td id="libftdi-website"><a href="http://www.intra2net.com/en/developer/libftdi/index.php">LibFTDI</a></td>
    </tr>
    <tr>
        <td id="libgcrypt-package">libgcrypt</td>
        <td id="libgcrypt-version">1.5.2</td>
        <td id="libgcrypt-website"><a href="ftp://ftp.gnupg.org/gcrypt/libgcrypt/">libgcrypt</a></td>
    </tr>
    <tr>
        <td id="libgda-package">libgda</td>
        <td id="libgda-version">4.2.13</td>
        <td id="libgda-website"><a href="http://www.gnome-db.org/">libgda</a></td>
    </tr>
    <tr>
        <td id="libgdamm-package">libgdamm</td>
        <td id="libgdamm-version">4.1.3</td>
        <td id="libgdamm-website"><a href="https://launchpad.net/libgdamm">libgdamm</a></td>
    </tr>
    <tr>
        <td id="libgee-package">libgee</td>
        <td id="libgee-version">0.5.0</td>
        <td id="libgee-website"><a href="http://live.gnome.org/Libgee">libgee</a></td>
    </tr>
    <tr>
        <td id="libgeotiff-package">libgeotiff</td>
        <td id="libgeotiff-version">1.4.0</td>
        <td id="libgeotiff-website"><a href="http://trac.osgeo.org/geotiff/">GeoTiff</a></td>
    </tr>
    <tr>
        <td id="libglade-package">libglade</td>
        <td id="libglade-version">2.6.4</td>
        <td id="libglade-website"><a href="http://glade.gnome.org/">glade</a></td>
    </tr>
    <tr>
        <td id="libgnurx-package">libgnurx</td>
        <td id="libgnurx-version">2.5.1</td>
        <td id="libgnurx-website"><a href="http://sourceforge.net/projects/mingw/files/UserContributed/regex/">libgnurx</a></td>
    </tr>
    <tr>
        <td id="libgomp-package">libgomp</td>
        <td id="libgomp-version">4.8.1</td>
        <td id="libgomp-website"><a href="http://gcc.gnu.org/projects/gomp/">GCC-libgomp</a></td>
    </tr>
    <tr>
        <td id="libgpg_error-package">libgpg_error</td>
        <td id="libgpg_error-version">1.12</td>
        <td id="libgpg_error-website"><a href="ftp://ftp.gnupg.org/gcrypt/libgpg-error/">libgpg-error</a></td>
    </tr>
    <tr>
        <td id="libgsasl-package">libgsasl</td>
        <td id="libgsasl-version">1.8.0</td>
        <td id="libgsasl-website"><a href="http://www.gnu.org/software/gsasl/">Libgsasl</a></td>
    </tr>
    <tr>
        <td id="libgsf-package">libgsf</td>
        <td id="libgsf-version">1.14.27</td>
        <td id="libgsf-website"><a href="http://projects.gnome.org/libgsf/">libgsf</a></td>
    </tr>
    <tr>
        <td id="libharu-package">libharu</td>
        <td id="libharu-version">2.2.1</td>
        <td id="libharu-website"><a href="http://libharu.org/">libharu</a></td>
    </tr>
    <tr>
        <td id="libiberty-package">libiberty</td>
        <td id="libiberty-version">2.23.2</td>
        <td id="libiberty-website"><a href="http://gcc.gnu.org/onlinedocs/libiberty/">libiberty</a></td>
    </tr>
    <tr>
        <td id="libical-package">libical</td>
        <td id="libical-version">1.0</td>
        <td id="libical-website"><a href="http://freeassociation.sourceforge.net/">libical</a></td>
    </tr>
    <tr>
        <td id="libiconv-package">libiconv</td>
        <td id="libiconv-version">1.14</td>
        <td id="libiconv-website"><a href="http://www.gnu.org/software/libiconv/">libiconv</a></td>
    </tr>
    <tr>
        <td id="libidn-package">libidn</td>
        <td id="libidn-version">1.27</td>
        <td id="libidn-website"><a href="http://www.gnu.org/software/libidn/">Libidn</a></td>
    </tr>
    <tr>
        <td id="libircclient-package">libircclient</td>
        <td id="libircclient-version">1.6</td>
        <td id="libircclient-website"><a href="http://sourceforge.net/projects/libircclient/">libircclient</a></td>
    </tr>
    <tr>
        <td id="liblo-package">liblo</td>
        <td id="liblo-version">0.27</td>
        <td id="liblo-website"><a href="http://liblo.sourceforge.net/">liblo</a></td>
    </tr>
    <tr>
        <td id="liblqr-1-package">liblqr-1</td>
        <td id="liblqr-1-version">0.4.2</td>
        <td id="liblqr-1-website"><a href="http://liblqr.wikidot.com/">liblqr-1</a></td>
    </tr>
    <tr>
        <td id="libmad-package">libmad</td>
        <td id="libmad-version">0.15.1b</td>
        <td id="libmad-website"><a href="http://www.underbit.com/products/mad/">libmad</a></td>
    </tr>
    <tr>
        <td id="libmikmod-package">libmikmod</td>
        <td id="libmikmod-version">3.2.0</td>
        <td id="libmikmod-website"><a href="http://mikmod.raphnet.net/">libMikMod</a></td>
    </tr>
    <tr>
        <td id="libmng-package">libmng</td>
        <td id="libmng-version">1.0.10</td>
        <td id="libmng-website"><a href="http://www.libmng.com/">libmng</a></td>
    </tr>
    <tr>
        <td id="libmodplug-package">libmodplug</td>
        <td id="libmodplug-version">0.8.8.4</td>
        <td id="libmodplug-website"><a href="http://modplug-xmms.sourceforge.net/">libmodplug</a></td>
    </tr>
    <tr>
        <td id="libntlm-package">libntlm</td>
        <td id="libntlm-version">1.3</td>
        <td id="libntlm-website"><a href="http://www.nongnu.org/libntlm/">Libntlm</a></td>
    </tr>
    <tr>
        <td id="liboauth-package">liboauth</td>
        <td id="liboauth-version">1.0.1</td>
        <td id="liboauth-website"><a href="http://liboauth.sourceforge.net/">liboauth</a></td>
    </tr>
    <tr>
        <td id="libodbc++-package">libodbc++</td>
        <td id="libodbc++-version">0.2.5</td>
        <td id="libodbc++-website"><a href="http://libodbcxx.sourceforge.net/">libodbc++</a></td>
    </tr>
    <tr>
        <td id="liboil-package">liboil</td>
        <td id="liboil-version">0.3.17</td>
        <td id="liboil-website"><a href="http://liboil.freedesktop.org/">liboil</a></td>
    </tr>
    <tr>
        <td id="libpano13-package">libpano13</td>
        <td id="libpano13-version">2.9.18_rc2</td>
        <td id="libpano13-website"><a href="http://panotools.sourceforge.net/">libpano13</a></td>
    </tr>
    <tr>
        <td id="libpaper-package">libpaper</td>
        <td id="libpaper-version">1.1.24+nmu2</td>
        <td id="libpaper-website"><a href="http://packages.debian.org/unstable/libpaper1">libpaper</a></td>
    </tr>
    <tr>
        <td id="libpng-package">libpng</td>
        <td id="libpng-version">1.6.1</td>
        <td id="libpng-website"><a href="http://www.libpng.org/">libpng</a></td>
    </tr>
    <tr>
        <td id="librsvg-package">librsvg</td>
        <td id="librsvg-version">2.37.0</td>
        <td id="librsvg-website"><a href="http://librsvg.sourceforge.net/">librsvg</a></td>
    </tr>
    <tr>
        <td id="librtmp-package">librtmp</td>
        <td id="librtmp-version">2.4</td>
        <td id="librtmp-website"><a href="http://rtmpdump.mplayerhq.hu/">librtmp</a></td>
    </tr>
    <tr>
        <td id="libsamplerate-package">libsamplerate</td>
        <td id="libsamplerate-version">0.1.8</td>
        <td id="libsamplerate-website"><a href="http://www.mega-nerd.com/SRC/">libsamplerate</a></td>
    </tr>
    <tr>
        <td id="libshout-package">libshout</td>
        <td id="libshout-version">2.3.1</td>
        <td id="libshout-website"><a href="http://www.icecast.org/">libshout</a></td>
    </tr>
    <tr>
        <td id="libsigc++-package">libsigc++</td>
        <td id="libsigc++-version">2.3.1</td>
        <td id="libsigc++-website"><a href="http://libsigc.sourceforge.net/">libsigc++</a></td>
    </tr>
    <tr>
        <td id="libsndfile-package">libsndfile</td>
        <td id="libsndfile-version">1.0.25</td>
        <td id="libsndfile-website"><a href="http://www.mega-nerd.com/libsndfile/">libsndfile</a></td>
    </tr>
    <tr>
        <td id="libssh2-package">libssh2</td>
        <td id="libssh2-version">1.4.3</td>
        <td id="libssh2-website"><a href="http://www.libssh2.org">libssh2</a></td>
    </tr>
    <tr>
        <td id="libtool-package">libtool</td>
        <td id="libtool-version">2.4.2</td>
        <td id="libtool-website"><a href="http://www.gnu.org/software/libtool/">GNU Libtool</a></td>
    </tr>
    <tr>
        <td id="libunistring-package">libunistring</td>
        <td id="libunistring-version">0.9.3</td>
        <td id="libunistring-website"><a href="http://www.gnu.org/software/libunistring/">libunistring</a></td>
    </tr>
    <tr>
        <td id="libusb-package">libusb</td>
        <td id="libusb-version">1.2.6.0</td>
        <td id="libusb-website"><a href="http://libusb-win32.sourceforge.net/">LibUsb</a></td>
    </tr>
    <tr>
        <td id="libvpx-package">libvpx</td>
        <td id="libvpx-version">1.1.0</td>
        <td id="libvpx-website"><a href="http://code.google.com/p/webm/">vpx</a></td>
    </tr>
    <tr>
        <td id="libxml++-package">libxml++</td>
        <td id="libxml++-version">2.36.0</td>
        <td id="libxml++-website"><a href="http://libxmlplusplus.sourceforge.net/">libxml2</a></td>
    </tr>
    <tr>
        <td id="libxml2-package">libxml2</td>
        <td id="libxml2-version">2.9.1</td>
        <td id="libxml2-website"><a href="http://www.xmlsoft.org/">libxml2</a></td>
    </tr>
    <tr>
        <td id="libxslt-package">libxslt</td>
        <td id="libxslt-version">1.1.28</td>
        <td id="libxslt-website"><a href="http://xmlsoft.org/XSLT/">libxslt</a></td>
    </tr>
    <tr>
        <td id="libzip-package">libzip</td>
        <td id="libzip-version">0.11.1</td>
        <td id="libzip-website"><a href="http://www.nih.at/libzip/">libzip</a></td>
    </tr>
    <tr>
        <td id="llvm-package">llvm</td>
        <td id="llvm-version">3.3</td>
        <td id="llvm-website"><a href="http://llvm.org/">llvm</a></td>
    </tr>
    <tr>
        <td id="log4cxx-package">log4cxx</td>
        <td id="log4cxx-version">0.10.0</td>
        <td id="log4cxx-website"><a href="http://logging.apache.org/log4cxx/">log4cxx</a></td>
    </tr>
    <tr>
        <td id="lua-package">lua</td>
        <td id="lua-version">5.2.2</td>
        <td id="lua-website"><a href="http://www.lua.org/">Lua</a></td>
    </tr>
    <tr>
        <td id="lzo-package">lzo</td>
        <td id="lzo-version">2.06</td>
        <td id="lzo-website"><a href="http://www.oberhumer.com/opensource/lzo/">lzo</a></td>
    </tr>
    <tr>
        <td id="matio-package">matio</td>
        <td id="matio-version">1.5.1</td>
        <td id="matio-website"><a href="http://sourceforge.net/projects/matio/">matio</a></td>
    </tr>
    <tr>
        <td id="mdbtools-package">mdbtools</td>
        <td id="mdbtools-version">0.7</td>
        <td id="mdbtools-website"><a href="http://sourceforge.net/projects/mdbtools/">mdbtools</a></td>
    </tr>
    <tr>
        <td id="mingw-utils-package">mingw-utils</td>
        <td id="mingw-utils-version">0.4-1</td>
        <td id="mingw-utils-website"><a href="http://www.mingw.org/">MinGW Utilities</a></td>
    </tr>
    <tr>
        <td id="mingw-w64-package">mingw-w64</td>
        <td id="mingw-w64-version">c28722c</td> <!-- winpthreads uses the same source, set it to the same version! -->
        <td id="mingw-w64-website"><a href="http://mingw-w64.sourceforge.net/">MinGW-w64 Runtime</a></td>
    </tr>
    <tr>
        <td id="mingwrt-package">mingwrt</td>
        <td id="mingwrt-version">3.20-2</td>
        <td id="mingwrt-website"><a href="http://www.mingw.org/">MinGW Runtime</a></td>
    </tr>
    <tr>
        <td id="mpfr-package">mpfr</td>
        <td id="mpfr-version">3.1.2</td> <!-- gcc-mpfr uses the same source, set it to the same version! -->
        <td id="mpfr-website"><a href="http://www.mpfr.org/">mpfr</a></td>
    </tr>
    <tr>
        <td id="muparser-package">muparser</td>
        <td id="muparser-version">2.2.3</td>
        <td id="muparser-website"><a href="http://muparser.sourceforge.net/">muParser</a></td>
    </tr>
    <tr>
        <td id="mxml-package">mxml</td>
        <td id="mxml-version">2.7</td>
        <td id="mxml-website"><a href="http://www.msweet.org/projects.php?Z3">Mini-XML</a></td>
    </tr>
    <tr>
        <td id="ncurses-package">ncurses</td>
        <td id="ncurses-version">5.9</td>
        <td id="ncurses-website"><a href="http://www.gnu.org/software/ncurses/">Ncurses</a></td>
    </tr>
    <tr>
        <td id="netcdf-package">netcdf</td>
        <td id="netcdf-version">4.3.0</td>
        <td id="netcdf-website"><a href="http://www.unidata.ucar.edu/software/netcdf/">NetCDF</a></td>
    </tr>
    <tr>
        <td id="netpbm-package">netpbm</td>
        <td id="netpbm-version">10.35.89</td>
        <td id="netpbm-website"><a href="http://netpbm.sourceforge.net/">Netpbm</a></td>
    </tr>
    <tr>
        <td id="nettle-package">nettle</td>
        <td id="nettle-version">2.7</td>
        <td id="nettle-website"><a href="http://www.lysator.liu.se/~nisse/nettle/">nettle</a></td>
    </tr>
    <tr>
        <td id="nsis-package">nsis</td>
        <td id="nsis-version">2.46</td>
        <td id="nsis-website"><a href="http://nsis.sourceforge.net/">NSIS</a></td>
    </tr>
    <tr>
        <td id="ocaml-native-package">ocaml</td>
        <td id="ocaml-native-version">4.00.1</td>
        <td id="ocaml-native-website"><a href="http://caml.inria.fr/">ocaml</a></td>
    </tr>
    <tr>
        <td id="ocaml-cairo-package">cairo-ocaml</td>
        <td id="ocaml-cairo-version">1.2.0</td>
        <td id="ocaml-cairo-website"><a href="http://cairographics.org/cairo-ocaml/">cairo-ocaml</a></td>
    </tr>
    <tr>
        <td id="ocaml-camlimages-package">camlimages</td>
        <td id="ocaml-camlimages-version">4.0.1</td>
        <td id="ocaml-camlimages-website"><a href="http://gallium.inria.fr/camlimages">camlimages</a></td>
    </tr>
    <tr>
        <td id="ocaml-core-package">ocaml</td>
        <td id="ocaml-core-version">4.00.1</td>
        <td id="ocaml-core-website"><a href="http://caml.inria.fr/">ocaml</a></td>
    </tr>
    <tr>
        <td id="ocaml-findlib-package">ocaml-findlib</td>
        <td id="ocaml-findlib-version">1.4</td>
        <td id="ocaml-findlib-website"><a href="http://download.camlcity.org/">findlib</a></td>
    </tr>
    <tr>
        <td id="ocaml-flexdll-package">ocaml-flexdll</td>
        <td id="ocaml-flexdll-version">0.31</td>
        <td id="ocaml-flexdll-website"><a href="http://alain.frisch.fr/">flexdll</a></td>
    </tr>
    <tr>
        <td id="ocaml-lablgl-package">ocaml-lablgl</td>
        <td id="ocaml-lablgl-version">20120306</td>
        <td id="ocaml-lablgl-website"><a href="http://wwwfun.kurims.kyoto-u.ac.jp/soft/lsl/lablgl.html">lablgl</a></td>
    </tr>
    <tr>
        <td id="ocaml-lablgtk2-package">ocaml-lablgtk2</td>
        <td id="ocaml-lablgtk2-version">2.16.0</td>
        <td id="ocaml-lablgtk2-website"><a href="http://forge.ocamlcore.org/">lablgtk2</a></td>
    </tr>
    <tr>
        <td id="ocaml-xml-light-package">ocaml-xml-light</td>
        <td id="ocaml-xml-light-version">2.2</td>
        <td id="ocaml-xml-light-website"><a href="http://tech.motion-twin.com/xmllight.html">xml-light</a></td>
    </tr>
    <tr>
        <td id="ogg-package">ogg</td>
        <td id="ogg-version">1.3.1</td>
        <td id="ogg-website"><a href="http://www.xiph.org/ogg/">OGG</a></td>
    </tr>
    <tr>
        <td id="old-package">old</td>
        <td id="old-version">0.17</td>
        <td id="old-website"><a href="http://blitiri.com.ar/p/old/">old</a></td>
    </tr>
    <tr>
        <td id="openal-package">openal</td>
        <td id="openal-version">1.15.1</td>
        <td id="openal-website"><a href="http://kcat.strangesoft.net/openal.html">openal</a></td>
    </tr>
    <tr>
        <td id="opencore-amr-package">opencore-amr</td>
        <td id="opencore-amr-version">0.1.2</td>
        <td id="opencore-amr-website"><a href="http://opencore-amr.sourceforge.net/">opencore-amr</a></td>
    </tr>
    <tr>
        <td id="opencsg-package">opencsg</td>
        <td id="opencsg-version">1.3.2</td>
        <td id="opencsg-website"><a href="http://www.opencsg.org/">opencsg</a></td>
    </tr>
    <tr>
        <td id="opencv-package">opencv</td>
        <td id="opencv-version">2.4.4</td>
        <td id="opencv-website"><a href="http://opencv.org/">OpenCV</a></td>
    </tr>
    <tr>
        <td id="openexr-package">openexr</td>
        <td id="openexr-version">2.0.0</td>
        <td id="openexr-website"><a href="http://www.openexr.com/">OpenEXR</a></td>
    </tr>
    <tr>
        <td id="openscenegraph-package">openscenegraph</td>
        <td id="openscenegraph-version">3.1.9</td>
        <td id="openscenegraph-website"><a href="http://www.openscenegraph.org/">OpenSceneGraph</a></td>
    </tr>
    <tr>
        <td id="openssl-package">openssl</td>
        <td id="openssl-version">1.0.1e</td>
        <td id="openssl-website"><a href="http://www.openssl.org/">openssl</a></td>
    </tr>
    <tr>
        <td id="opus-package">opus</td>
        <td id="opus-version">1.0.2</td>
        <td id="opus-website"><a href="http://opus-codec.org/">opus</a></td>
    </tr>
    <tr>
        <td id="opusfile-package">opusfile</td>
        <td id="opusfile-version">0.2</td>
        <td id="opusfile-website"><a href="http://opus-codec.org/">opusfile</a></td>
    </tr>
    <tr>
        <td id="pango-package">pango</td>
        <td id="pango-version">1.35.0</td>
        <td id="pango-website"><a href="http://www.pango.org/">Pango</a></td>
    </tr>
    <tr>
        <td id="pangomm-package">pangomm</td>
        <td id="pangomm-version">2.34.0</td>
        <td id="pangomm-website"><a href="http://www.pango.org/">Pangomm</a></td>
    </tr>
    <tr>
        <td id="pcl-package">pcl</td>
        <td id="pcl-version">1.6.0</td>
        <td id="pcl-website"><a href="http://www.pointclouds.org/">PCL (Point Cloud Library)</a></td>
    </tr>
    <tr>
        <td id="pcre-package">pcre</td>
        <td id="pcre-version">8.33</td>
        <td id="pcre-website"><a href="http://www.pcre.org/">PCRE</a></td>
    </tr>
    <tr>
        <td id="pdcurses-package">pdcurses</td>
        <td id="pdcurses-version">3.4</td>
        <td id="pdcurses-website"><a href="http://pdcurses.sourceforge.net/">PDcurses</a></td>
    </tr>
     <tr>
        <td id="plib-package">plib</td>
        <td id="plib-version">1.8.5-rc1</td>
        <td id="plib-website"><a href="http://plib.sourceforge.net/">Plib</a></td>
    </tr>

    <tr>
        <td id="plibc-package">plibc</td>
        <td id="plibc-version">0.1.7</td>
        <td id="plibc-website"><a href="http://plibc.sourceforge.net/">Plibc</a></td>
    </tr>
    <tr>
        <td id="pdflib_lite-package">pdflib_lite</td>
        <td id="pdflib_lite-version">7.0.5p3</td>
        <td id="pdflib_lite-website"><a href="http://www.pdflib.com/download/free-software/pdflib-lite-7/">PDFlib Lite</a></td>
    </tr>
    <tr>
        <td id="pfstools-package">pfstools</td>
        <td id="pfstools-version">1.8.5</td>
        <td id="pfstools-website"><a href="http://pfstools.sourceforge.net/">pfstools</a></td>
    </tr>
    <tr>
        <td id="physfs-package">physfs</td>
        <td id="physfs-version">2.0.3</td>
        <td id="physfs-website"><a href="http://icculus.org/physfs/">physfs</a></td>
    </tr>
    <tr>
        <td id="picomodel-package">picomodel</td>
        <td id="picomodel-version">1142ad8</td>
        <td id="picomodel-website"><a href="http://code.google.com/p/picomodel/">picomodel</a></td>
    </tr>
    <tr>
        <td id="pixman-package">pixman</td>
        <td id="pixman-version">0.29.4</td>
        <td id="pixman-website"><a href="http://cairographics.org/">pixman</a></td>
    </tr>
    <tr>
        <td id="plotmm-package">plotmm</td>
        <td id="plotmm-version">0.1.2</td>
        <td id="plotmm-website"><a href="http://plotmm.sourceforge.net/">PlotMM</a></td>
    </tr>
    <tr>
        <td id="plotutils-package">plotutils</td>
        <td id="plotutils-version">2.6</td>
        <td id="plotutils-website"><a href="http://www.gnu.org/software/plotutils/">plotutils</a></td>
    </tr>
    <tr>
        <td id="poco-package">poco</td>
        <td id="poco-version">1.4.6p1</td>
        <td id="poco-website"><a href="http://pocoproject.org/">POCO C++ Libraries</a></td>
    </tr>
    <tr>
        <td id="poppler-package">poppler</td>
        <td id="poppler-version">0.22.5</td>
        <td id="poppler-website"><a href="http://poppler.freedesktop.org/">poppler</a></td>
    </tr>
    <tr>
        <td id="popt-package">popt</td>
        <td id="popt-version">1.16</td>
        <td id="popt-website"><a href="http://freshmeat.net/projects/popt/">popt</a></td>
    </tr>
    <tr>
        <td id="portablexdr-package">portablexdr</td>
        <td id="portablexdr-version">4.9.1</td>
        <td id="portablexdr-website"><a href="http://people.redhat.com/~rjones/portablexdr/">PortableXDR</a></td>
    </tr>
    <tr>
        <td id="portaudio-package">portaudio</td>
        <td id="portaudio-version">19_20111121</td>
        <td id="portaudio-website"><a href="http://www.portaudio.com/">portaudio</a></td>
    </tr>
    <tr>
        <td id="portmidi-package">portmidi</td>
        <td id="portmidi-version">217</td>
        <td id="portmidi-website"><a href="http://portmedia.sourceforge.net/portmidi/">portmidi</a></td>
    </tr>
    <tr>
        <td id="postgresql-package">postgresql</td>
        <td id="postgresql-version">9.2.4</td>
        <td id="postgresql-website"><a href="http://www.postgresql.org/">PostgreSQL</a></td>
    </tr>
    <tr>
        <td id="proj-package">proj</td>
        <td id="proj-version">4.8.0</td>
        <td id="proj-website"><a href="http://trac.osgeo.org/proj/">proj</a></td>
    </tr>
    <tr>
        <td id="protobuf-package">protobuf</td>
        <td id="protobuf-version">2.5.0</td>
        <td id="protobuf-website"><a href="http://code.google.com/p/protobuf/">protobuf</a></td>
    </tr>
    <tr>
        <td id="pthreads-package">pthreads</td>
        <td id="pthreads-version">POSIX 1003.1-2001</td>
        <td id="pthreads-website"><a href="http://en.wikipedia.org/wiki/POSIX_Threads">POSIX Threads</a></td>
    </tr>
    <tr>
        <td id="pthreads-w32-package">pthreads-w32</td>
        <td id="pthreads-w32-version">2-9-1</td>
        <td id="pthreads-w32-website"><a href="http://sourceware.org/pthreads-win32/">Pthreads-w32</a></td>
    </tr>
    <tr>
        <td id="qdbm-package">qdbm</td>
        <td id="qdbm-version">1.8.78</td>
        <td id="qdbm-website"><a href="http://fallabs.com/qdbm/">QDBM</a></td>
    </tr>
    <tr>
        <td id="qjson-package">qjson</td>
        <td id="qjson-version">0.8.1</td>
        <td id="qjson-website"><a href="http://qjson.sourceforge.net/">QJson</a></td>
    </tr>
    <tr>
        <td id="qt-package">qt</td>
        <td id="qt-version">4.8.5</td>
        <td id="qt-website"><a href="http://qt-project.org/">Qt</a></td>
    </tr>
    <tr>
        <td id="qt5-package">qt5</td>
        <td id="qt5-version">5.1.0</td>
        <td id="qt5-website"><a href="http://qt-project.org/">Qt</a></td>
    </tr>
    <tr>
        <td id="qtactiveqt-package">qtactiveqt</td>
        <td id="qtactiveqt-version">5.1.0</td>
        <td id="qtactiveqt-website"><a href="http://qt-project.org/">Qt</a></td>
    </tr>
    <tr>
        <td id="qtbase-package">qtbase</td>
        <td id="qtbase-version">5.1.0</td> <!-- Set qt5 to the same version! -->
        <td id="qtbase-website"><a href="http://qt-project.org/">Qt</a></td>
    </tr>
    <tr>
        <td id="qtdeclarative-package">qtdeclarative</td>
        <td id="qtdeclarative-version">5.1.0</td>
        <td id="qtdeclarative-website"><a href="http://qt-project.org/">Qt</a></td>
    </tr>
    <tr>
        <td id="qtgraphicaleffects-package">qtgraphicaleffects</td>
        <td id="qtgraphicaleffects-version">5.1.0</td>
        <td id="qtgraphicaleffects-website"><a href="http://qt-project.org/">Qt</a></td>
    </tr>
    <tr>
        <td id="qtimageformats-package">qtimageformats</td>
        <td id="qtimageformats-version">5.1.0</td>
        <td id="qtimageformats-website"><a href="http://qt-project.org/">Qt</a></td>
    </tr>
    <tr>
        <td id="qtjsbackend-package">qtjsbackend</td>
        <td id="qtjsbackend-version">5.1.0</td>
        <td id="qtjsbackend-website"><a href="http://qt-project.org/">Qt</a></td>
    </tr>
    <tr>
        <td id="qtmultimedia-package">qtmultimedia</td>
        <td id="qtmultimedia-version">5.1.0</td>
        <td id="qtmultimedia-website"><a href="http://qt-project.org/">Qt</a></td>
    </tr>
    <tr>
        <td id="qtquick1-package">qtquick1</td>
        <td id="qtquick1-version">5.1.0</td>
        <td id="qtquick1-website"><a href="http://qt-project.org/">Qt</a></td>
    </tr>
    <tr>
        <td id="qtquickcontrols-package">qtquickcontrols</td>
        <td id="qtquickcontrols-version">5.1.0</td>
        <td id="qtquickcontrols-website"><a href="http://qt-project.org/">Qt</a></td>
    </tr>
    <tr>
        <td id="qtscript-package">qtscript</td>
        <td id="qtscript-version">5.1.0</td>
        <td id="qtscript-website"><a href="http://qt-project.org/">Qt</a></td>
    </tr>
    <tr>
        <td id="qtsensors-package">qtsensors</td>
        <td id="qtsensors-version">5.1.0</td>
        <td id="qtsensors-website"><a href="http://qt-project.org/">Qt</a></td>
    </tr>
    <tr>
        <td id="qtserialport-package">qtserialport</td>
        <td id="qtserialport-version">5.1.0</td>
        <td id="qtserialport-website"><a href="http://qt-project.org/">Qt</a></td>
    </tr>
    <tr>
        <td id="qtsvg-package">qtsvg</td>
        <td id="qtsvg-version">5.1.0</td>
        <td id="qtsvg-website"><a href="http://qt-project.org/">Qt</a></td>
    </tr>
    <tr>
        <td id="qttools-package">qttools</td>
        <td id="qttools-version">5.1.0</td>
        <td id="qttools-website"><a href="http://qt-project.org/">Qt</a></td>
    </tr>
    <tr>
        <td id="qttranslations-package">qttranslations</td>
        <td id="qttranslations-version">5.1.0</td>
        <td id="qttranslations-website"><a href="http://qt-project.org/">Qt</a></td>
    </tr>
    <tr>
        <td id="qtxmlpatterns-package">qtxmlpatterns</td>
        <td id="qtxmlpatterns-version">5.1.0</td>
        <td id="qtxmlpatterns-website"><a href="http://qt-project.org/">Qt</a></td>
    </tr>
    <tr>
        <td id="qwt-package">qwt</td>
        <td id="qwt-version">6.1.0</td>
        <td id="qwt-website"><a href="http://qwt.sourceforge.net/">Qwt</a></td>
    </tr>
    <tr>
        <td id="qwtplot3d-package">qwtplot3d</td>
        <td id="qwtplot3d-version">0.2.7</td>
        <td id="qwtplot3d-website"><a href="http://qwtplot3d.sourceforge.net/">QwtPlot3D</a></td>
    </tr>
    <tr>
        <td id="readline-package">readline</td>
        <td id="readline-version">6.2</td>
        <td id="readline-website"><a href="http://tiswww.case.edu/php/chet/readline/rltop.html">Readline</a></td>
    </tr>
    <tr>
        <td id="sdl-package">sdl</td>
        <td id="sdl-version">1.2.15</td>
        <td id="sdl-website"><a href="http://www.libsdl.org/">SDL</a></td>
    </tr>
    <tr>
        <td id="sdl_gfx-package">sdl_gfx</td>
        <td id="sdl_gfx-version">2.0.24</td>
        <td id="sdl_gfx-website"><a href="http://www.ferzkopp.net/joomla/content/view/19/14/">SDL_gfx</a></td>
    </tr>
    <tr>
        <td id="sdl_image-package">sdl_image</td>
        <td id="sdl_image-version">1.2.12</td>
        <td id="sdl_image-website"><a href="http://www.libsdl.org/projects/SDL_image/">SDL_image</a></td>
    </tr>
    <tr>
        <td id="sdl_mixer-package">sdl_mixer</td>
        <td id="sdl_mixer-version">1.2.12</td>
        <td id="sdl_mixer-website"><a href="http://www.libsdl.org/projects/SDL_mixer/">SDL_mixer</a></td>
    </tr>
    <tr>
        <td id="sdl_net-package">sdl_net</td>
        <td id="sdl_net-version">1.2.8</td>
        <td id="sdl_net-website"><a href="http://www.libsdl.org/projects/SDL_net/">SDL_net</a></td>
    </tr>
    <tr>
        <td id="sdl_pango-package">sdl_pango</td>
        <td id="sdl_pango-version">0.1.2</td>
        <td id="sdl_pango-website"><a href="http://sdlpango.sourceforge.net/">SDL_Pango</a></td>
    </tr>
    <tr>
        <td id="sdl_sound-package">sdl_sound</td>
        <td id="sdl_sound-version">1.0.3</td>
        <td id="sdl_sound-website"><a href="http://icculus.org/SDL_sound/">SDL_sound</a></td>
    </tr>
    <tr>
        <td id="sdl_ttf-package">sdl_ttf</td>
        <td id="sdl_ttf-version">2.0.11</td>
        <td id="sdl_ttf-website"><a href="http://www.libsdl.org/projects/SDL_ttf/">SDL_ttf</a></td>
    </tr>
    <tr>
<<<<<<< HEAD
        <td id="sfml-package">sfml</td>
        <td id="sfml-version">2.0</td>
        <td id="sfml-website"><a href="http://www.sfml-dev.org/">SFML</a></td>
=======
        <td id="sdl2-package">sdl2</td>
        <td id="sdl2-version">2.0.0</td>
        <td id="sdl2-website"><a href="http://www.libsdl.org/">SDL2</a></td>
    </tr>
    <tr>
        <td id="sdl2_image-package">sdl2_image</td>
        <td id="sdl2_image-version">2.0.0</td>
        <td id="sdl2_image-website"><a href="http://www.libsdl.org/">SDL2_image</a></td>
    </tr>
    <tr>
        <td id="sdl2_mixer-package">sdl2_mixer</td>
        <td id="sdl2_mixer-version">2.0.0</td>
        <td id="sdl2_mixer-website"><a href="http://www.libsdl.org/">SDL2_mixer</a></td>
    </tr>
    <tr>
        <td id="sdl2_net-package">sdl2_net</td>
        <td id="sdl2_net-version">2.0.0</td>
        <td id="sdl2_net-website"><a href="http://www.libsdl.org/">sdl2_net</a></td>
    </tr>
    <tr>
        <td id="sdl2_ttf-package">sdl2_ttf</td>
        <td id="sdl2_ttf-version">2.0.12</td>
        <td id="sdl2_ttf-website"><a href="http://www.libsdl.org/">SDL2_ttf</a></td>
>>>>>>> fc0780f2
    </tr>
    <tr>
        <td id="smpeg-package">smpeg</td>
        <td id="smpeg-version">0.4.5+cvs20030824</td>
        <td id="smpeg-website"><a href="http://icculus.org/smpeg/">smpeg</a></td>
    </tr>
    <tr>
        <td id="smpeg2-package">smpeg2</td>
        <td id="smpeg2-version">2.0.0</td>
        <td id="smpeg2-website"><a href="http://icculus.org/smpeg/">smpeg</a></td>
    </tr>
    <tr>
        <td id="sox-package">sox</td>
        <td id="sox-version">14.4.1</td>
        <td id="sox-website"><a href="http://sox.sourceforge.net/">SoX</a></td>
    </tr>
    <tr>
        <td id="speex-package">speex</td>
        <td id="speex-version">1.2rc1</td>
        <td id="speex-website"><a href="http://www.speex.org/">Speex</a></td>
    </tr>
    <tr>
        <td id="sqlite-package">sqlite</td>
        <td id="sqlite-version">3071700</td>
        <td id="sqlite-website"><a href="http://www.sqlite.org/">SQLite</a></td>
    </tr>
    <tr>
        <td id="suitesparse-package">suitesparse</td>
        <td id="suitesparse-version">4.2.1</td>
        <td id="suitesparse-website"><a href="http://www.cise.ufl.edu/research/sparse/SuiteSparse/">SuiteSparse</a></td>
    </tr>
    <tr>
        <td id="t4k_common-package">t4k_common</td>
        <td id="t4k_common-version">0.1.1</td>
        <td id="t4k_common-website"><a href="http://tux4kids.alioth.debian.org/">t4k_common</a></td>
    </tr>
    <tr>
        <td id="taglib-package">taglib</td>
        <td id="taglib-version">1.7.2</td>
        <td id="taglib-website"><a href="http://developer.kde.org/~wheeler/taglib.html">TagLib</a></td>
    </tr>
    <tr>
        <td id="teem-package">teem</td>
        <td id="teem-version">1.11.0</td>
        <td id="teem-website"><a href="http://teem.sourceforge.net/">Teem</a></td>
    </tr>
    <tr>
        <td id="theora-package">theora</td>
        <td id="theora-version">1.1.1</td>
        <td id="theora-website"><a href="http://theora.org/">Theora</a></td>
    </tr>
    <tr>
        <td id="tiff-package">tiff</td>
        <td id="tiff-version">4.0.3</td>
        <td id="tiff-website"><a href="http://www.remotesensing.org/libtiff/">LibTIFF</a></td>
    </tr>
    <tr>
        <td id="tinyxml-package">tinyxml</td>
        <td id="tinyxml-version">2.6.2</td>
        <td id="tinyxml-website"><a href="http://sourceforge.net/projects/tinyxml/">tinyxml</a></td>
    </tr>
    <tr>
        <td id="tre-package">tre</td>
        <td id="tre-version">0.8.0</td>
        <td id="tre-website"><a href="http://laurikari.net/tre/">TRE</a></td>
    </tr>
    <tr>
        <td id="twolame-package">twolame</td>
        <td id="twolame-version">0.3.13</td>
        <td id="twolame-website"><a href="http://www.twolame.org/">TwoLAME</a></td>
    </tr>
    <tr>
        <td id="vigra-package">vigra</td>
        <td id="vigra-version">1.9.0</td>
        <td id="vigra-website"><a href="http://hci.iwr.uni-heidelberg.de/vigra">vigra</a></td>
    </tr>
    <tr>
        <td id="vmime-package">vmime</td>
        <td id="vmime-version">86f0a63</td>
        <td id="vmime-website"><a href="http://www.vmime.org/">VMime</a></td>
    </tr>
    <tr>
        <td id="vorbis-package">vorbis</td>
        <td id="vorbis-version">1.3.3</td>
        <td id="vorbis-website"><a href="http://www.vorbis.com/">Vorbis</a></td>
    </tr>
    <tr>
        <td id="vtk-package">vtk</td>
        <td id="vtk-version">5.8.0</td>
        <td id="vtk-website"><a href="http://www.vtk.org/">vtk</a></td>
    </tr>
    <tr>
        <td id="vtk6-package">vtk6</td>
        <td id="vtk6-version">6.0.0</td>
        <td id="vtk6-website"><a href="http://www.vtk.org/">VTK6</a></td>
    </tr>
    <tr>
        <td id="w32api-package">w32api</td>
        <td id="w32api-version">3.17</td>
        <td id="w32api-website"><a href="http://www.mingw.org/">MinGW Windows API</a></td>
    </tr>
    <tr>
        <td id="wavpack-package">wavpack</td>
        <td id="wavpack-version">4.60.1</td>
        <td id="wavpack-website"><a href="http://www.wavpack.com/">WavPack</a></td>
    </tr>
    <tr>
        <td id="wget-package">wget</td>
        <td id="wget-version">1.14</td>
        <td id="wget-website"><a href="http://www.gnu.org/software/wget/">wget</a></td>
    </tr>
    <tr>
        <td id="winpcap-package">winpcap</td>
        <td id="winpcap-version">4_1_3</td>
        <td id="winpcap-website"><a href="http://www.winpcap.org/">WinPcap</a></td>
    </tr>
    <tr>
        <td id="winpthreads-package">winpthreads</td>
        <td id="winpthreads-version">c28722c</td>
        <td id="winpthreads-website"><a href="http://mingw-w64.sourceforge.net/">MinGW w64 pthreads</a></td>
    </tr>
    <tr>
        <td id="wt-package">wt</td>
        <td id="wt-version">3.3.0</td>
        <td id="wt-website"><a href="http://witty.sourceforge.net/">Wt</a></td>
    </tr>
    <tr>
        <td id="wxwidgets-package">wxwidgets</td>
        <td id="wxwidgets-version">2.9.4</td>
        <td id="wxwidgets-website"><a href="http://www.wxwidgets.org/">wxWidgets</a></td>
    </tr>
    <tr>
        <td id="x264-package">x264</td>
        <td id="x264-version">20130527-2245</td>
        <td id="x264-website"><a href="http://www.videolan.org/developers/x264.html">x264</a></td>
    </tr>
    <tr>
        <td id="xapian-core-package">xapian-core</td>
        <td id="xapian-core-version">1.2.15</td>
        <td id="xapian-core-website"><a href="http://xapian.org/">Xapian-Core</a></td>
    </tr>
    <tr>
        <td id="xerces-package">xerces</td>
        <td id="xerces-version">3.1.1</td>
        <td id="xerces-website"><a href="http://xerces.apache.org/xerces-c/">Xerces-C++</a></td>
    </tr>
    <tr>
        <td id="xine-lib-package">xine-lib</td>
        <td id="xine-lib-version">1.1.21</td>
        <td id="xine-lib-website"><a href="http://www.xine-project.org/">xine-lib</a></td>
    </tr>
    <tr>
        <td id="xmlwrapp-package">xmlwrapp</td>
        <td id="xmlwrapp-version">0.7.0</td>
        <td id="xmlwrapp-website"><a href="http://sourceforge.net/projects/xmlwrapp/">xmlwrapp</a></td>
    </tr>
    <tr>
        <td id="xvidcore-package">xvidcore</td>
        <td id="xvidcore-version">1.3.2</td>
        <td id="xvidcore-website"><a href="http://www.xvid.org/">xvidcore</a></td>
    </tr>
    <tr>
        <td id="xz-package">xz</td>
        <td id="xz-version">5.0.5</td>
        <td id="xz-website"><a href="http://tukaani.org/xz/">XZ</a></td>
    </tr>
    <tr>
        <td id="yasm-package">yasm</td>
        <td id="yasm-version">1.2.0</td>
        <td id="yasm-website"><a href="http://yasm.tortall.net//">Yasm</a></td>
    </tr>
    <tr>
        <td id="zlib-package">zlib</td>
        <td id="zlib-version">1.2.8</td>
        <td id="zlib-website"><a href="http://zlib.net/">zlib</a></td>
    </tr>
    <tr>
        <td id="zziplib-package">zziplib</td>
        <td id="zziplib-version">0.13.59</td>
        <td id="zziplib-website"><a href="http://zziplib.sourceforge.net/">ZZIPlib</a></td>
    </tr>
    </table>
</div>

<div class="section">
<h2 id="creating-packages">Guidelines for Creating Packages</h2>

    <ol>
    <li>
        <p>
        The package should be a
        <a href="http://www.gnu.org/philosophy/free-sw.html">free</a>
        <a href="http://www.debian.org/social_contract#guidelines">software</a>
        <a href="http://www.opensource.org/osd.html">library</a>
        that is really used by one of your applications.
        </p>

        <p>
        BTW, we're always curious about the applications people are porting.
        We maintain a
        <a href="#used-by">list of projects</a>
        which use MXE.
        No matter whether your project is free or proprietary
        &ndash; as long as it has its own website,
        we'd be happy to link to it.
        </p>

        <p>
        Also, feel free to link to us. :-)
        </p>
    </li>

    <li>
        <p>
        Grep through the <code>src/*.mk</code> files
        to find a project that is most similar to yours.
        (Really, <code>grep</code> is your friend here.)
        </p>

        <p>
        For instance,
        when adding a GNU library,
        you should take a package like
        <a href="https://github.com/mxe/mxe/blob/master/src/gettext.mk">gettext.mk</a>
        or
        <a href="https://github.com/mxe/mxe/blob/master/src/libiconv.mk">libiconv.mk</a>
        as the base of your work.
        When using a SourceForge project,
        you could start with a copy of
        <a href="https://github.com/mxe/mxe/blob/master/src/xmlwrapp.mk">xmlwrapp.mk</a>.
        And so on.
        </p>
    </li>

    <li>
        <p>
        Adjust the comments,
        fill in the <code>$(PKG)_*</code> fields.
        </p>

        <p>
        To fill the <code>$(PKG)_CHECKSUM</code> field, use a command such as (for file gettext.mk):
        </p>
        <pre>make update-checksum-gettext</pre>
        <p>or:</p>
        <pre>openssl sha1 pkg/gettext-x.y.z.tar.gz</pre>
        <p>
        if you have already downloaded the package
        </p>

        <p>
        Be especially careful with the <code>$(PKG)_DEPS</code> section.
        The easiest way to get the dependencies right
        is to start with a minimal setup.
        That is,
        initialize MXE with <code>make gcc</code> only,
        then check whether your package builds successfully.
        </p>

        <p>
        Always list the dependency on <code>gcc</code> explicitly:
        </p>
        <pre>$(PKG)_DEPS     := gcc ...</pre>
    </li>

    <li>
        <p>
            Add your package to the <a href="#packages">list of packages</a>.
        </p>
        <p>
            Each package gets its own table row element with table cells having IDs
            specifying your .mk file, package version and website:
        </p>
        <pre>
&lt;tr&gt;
    &lt;td id="gettext-package"&gt;gettext&lt;/td&gt;
    &lt;td id="gettext-version"&gt;0.18.1.1&lt;/td&gt;
    &lt;td id="gettext-website"&gt;&lt;a href="http://www.gnu.org/software/gettext/"&gt;gettext&lt;/a&gt;&lt;/td&gt;
&lt;/tr&gt;
        </pre>
    </li>

    <li>
        <p>
        Write your <code>$(PKG)_BUILD</code>.
        If your library has a <code>./configure</code> script,
        enable/disable all dependency libraries explicitly
        via "<code>--enable-*</code>" and "<code>--disable-*</code>" options.
        </p>
    </li>

    <li>
        <p>
        You might also have to provide a patch for it.
        In that case, have a look at other patches such as
        <a href="https://github.com/mxe/mxe/blob/master/src/sdl-2-fix-dinput.patch">sdl-2-fix-dinput.patch</a>.
        In particular, each patch file should be named as:
        </p>
        <pre>PACKAGE-PATCHNUMBER-DESCRIPTION.patch</pre>
        <p>
        and should start with:
        </p>
        <pre>This file is part of MXE.
See index.html for further information.

This patch has been taken from:
https://...</pre>
        <p>
        where the URL points to the
        bugtracker entry,
        mailing list entry or
        website
        you took the patch from.
        </p>

        <p>
        If you created the patch yourself,
        please offer it to the upstream project first,
        and point to <em>that</em> URL,
        using the same wording:
        "This patch has been taken from:".
        </p>

        <p>
        Depending on the feedback you get from the upstream project,
        you might want to improve your patch.
        </p>
    </li>

    <li>
        <p>
        If you find some time,
        please provide a minimal test program for it.
        It should be
        simple,
        stand alone and
        should work unmodified for many (all?) future versions of the library.
        Test programs are named as:
        </p>
        <pre>PACKAGE-test.c</pre>
        or
        <pre>PACKAGE-test.cpp</pre>
        <p>
        depending on whether it is a C or C++ library.
        To get a clue,
        please have a look at existing test programs such as
        <a href="https://github.com/mxe/mxe/blob/master/src/sdl-test.c">sdl-test.c</a>.
        </p>

        <p>
        At the very end of your <code>*.mk</code> file
        you should build the test program in a generic way,
        using strict compiler flags.
        The last few lines of
        <a href="https://github.com/mxe/mxe/blob/master/src/sdl.mk">sdl.mk</a>
        will give you a clue.
        </p>
    </li>

    <li>
        <p>
        You could also try to provide a <code>$(PKG)_UPDATE</code> section.
        However, that requires some experience and "feeling" for it.
        So it is perfectly okay if you leave a placeholder:
        </p>
        <pre>define $(PKG)_UPDATE
    echo 'TODO: write update script for $(PKG).' &gt;&amp;2;
    echo $($(PKG)_VERSION)
endef</pre>
        <p>
        We'll fill that in for you.
        It's a funny exercise.
        </p>
    </li>

    <li>
        <p>
        Check that you don't have "dirty stuff" in your <code>*.mk</code> files,
        such as TAB characters or trailing spaces at lines endings.
        Have a look at random <code>*.mk</code> files
        to get a feeling for the coding style.
        </p>

        <p>
        The same holds for your test program.
        </p>

        <p>
        However, patch files should always appear
        in the same coding style as the files they are patching.
        </p>

        <p>
        When patching sources with crlf line endings, the patch
        file itself should also have the same eol style. Use the
        convention of naming the file as <code>*crlf.patch</code>
        to instruct git not to normalise the line endings (defined
        in <code>.gitattributes</code>).
        </p>

        <p>
        Finally, in your <code>$(PKG)_BUILD</code> section,
        please check that you use our portability variables:
        </p>
        <table class="translation">
            <tr><td><code>bash</code></td>      <td>&rarr;</td><td><code>$(SHELL)</code></td></tr>
            <tr><td><code>date</code></td>      <td>&rarr;</td><td><code>$(DATE)</code></td></tr>
            <tr><td><code>install</code></td>   <td>&rarr;</td><td><code>$(INSTALL)</code></td></tr>
            <tr><td><code>libtool</code></td>   <td>&rarr;</td><td><code>$(LIBTOOL)</code></td></tr>
            <tr><td><code>libtoolize</code></td><td>&rarr;</td><td><code>$(LIBTOOLIZE)</code></td></tr>
            <tr><td><code>make</code></td>      <td>&rarr;</td><td><code>$(MAKE)</code></td></tr>
            <tr><td><code>patch</code></td>     <td>&rarr;</td><td><code>$(PATCH)</code></td></tr>
            <tr><td><code>sed</code></td>       <td>&rarr;</td><td><code>$(SED)</code></td></tr>
            <tr><td><code>sort</code></td>      <td>&rarr;</td><td><code>$(SORT)</code></td></tr>
            <tr><td><code>wget</code></td>      <td>&rarr;</td><td><code>$(WGET)</code></td></tr>
        </table>
    </li>

    <li>
        <p>
        Check whether everything runs fine.
        If you have some trouble,
        don't hesitate to ask on the
        <a href="http://lists.nongnu.org/mailman/listinfo/mingw-cross-env-list">mailing list</a>,
        providing your <code>*.mk</code> file so far.
        </p>
    </li>

    <li>
        <p>
        Issue a
        <a href="https://help.github.com/articles/creating-a-pull-request">pull request</a>
        to propose your final <code>*.mk</code> file to us.
        If you have trouble with pull requests,
        send your file to the mailing list instead.
        </p>
        <p>
        Either way,
        don't forget to tell us
        if there are some pieces in your <code>*.mk</code> file
        you feel unsure about.
        We'll then have a specific look at those parts,
        which avoids trouble for you and us in the future.
        </p>
    </li>
    </ol>
</div>

<div class="section">
<h2 id="copyright">Copyright © <span class="years">2007–2013</span></h2>

    <ul id="authors-list" class="compact-list">
    <li>Volker Grabsch</li>
    <li>Mark Brand</li>
    <li>Tony Theodore</li>
    <li>Martin Gerhardy</li>
    <li><a href="https://www.ohloh.net/p/mxe/contributors">... and many other contributors</a></li>
    </ul>

    <p>(contact via the
       <a href="http://lists.nongnu.org/mailman/listinfo/mingw-cross-env-list">project mailing list</a>)</p>

    <p>
    Permission is hereby granted, free of charge, to any person obtaining
    a copy of this software and associated documentation files (the
    "Software"), to deal in the Software without restriction, including
    without limitation the rights to use, copy, modify, merge, publish,
    distribute, sublicense, and/or sell copies of the Software, and to
    permit persons to whom the Software is furnished to do so, subject
    to the following conditions:
    </p>

    <p>
    The above copyright notice and this permission notice shall be
    included in all copies or substantial portions of the Software.
    </p>

    <p>
    THE SOFTWARE IS PROVIDED "AS IS", WITHOUT WARRANTY OF ANY KIND,
    EXPRESS OR IMPLIED, INCLUDING BUT NOT LIMITED TO THE WARRANTIES OF
    MERCHANTABILITY, FITNESS FOR A PARTICULAR PURPOSE AND NONINFRINGEMENT.
    IN NO EVENT SHALL THE AUTHORS OR COPYRIGHT HOLDERS BE LIABLE FOR ANY
    CLAIM, DAMAGES OR OTHER LIABILITY, WHETHER IN AN ACTION OF CONTRACT,
    TORT OR OTHERWISE, ARISING FROM, OUT OF OR IN CONNECTION WITH THE
    SOFTWARE OR THE USE OR OTHER DEALINGS IN THE SOFTWARE.
    </p>
</div>

<div class="section">
<h2 id="history">History</h2>

    <dl>

    <dt>2013-07-xx &ndash; Release <span id="latest-version">2.23</span></dt>
    <dd>
        <p>
        The <a href="#download">stable branch</a> was updated
        to the current development version after a thorough
        <a href="https://lists.nongnu.org/archive/html/mingw-cross-env-list/2013-07/msg00021.html">testing phase</a>.
        </p>

        <p>
        Most packages were updated to their latest version.
        </p>

        <p>
        Many new packages are supported:
        alure, apr-util, apr, armadillo, cegui, cfitsio, cminpack,
        flann, gtkglarea, gtkimageview, harfbuzz, hdf4, hdf5, hunspell,
        icu4c, itk, lensfun, levmar, libf2c, libftdi, libgda, libgdamm,
        libglade, liblqr-1, libmodplug, librtmp, libzip, log4cxx, mdbtools,
        ncurses, netcdf, netpbm, ocaml-cairo, ocaml-camlimages, ocaml-core,
        ocaml-findlib, ocaml-flexdll, ocaml-lablgl, ocaml-lablgtk2,
        ocaml-native, ocaml-xml-light, opencv, opus, opusfile, pcl,
        picomodel, plib, plibc, poppler, portablexdr, portmidi, protobuf,
        qdbm, qt5, qtactiveqt, qtbase, qtdeclarative, qtgraphicaleffects,
        qtimageformats, qtjsbackend, qtmultimedia, qtquick1, qtquickcontrols,
        qtscript, qtsensors, qtserialport, qtsvg, qttools, qttranslations,
        qtxmlpatterns, qwt, sdl_gfx, sfml, sox, teem, twolame, vtk6, wavpack,
        wget, winpthreads, xapian-core, yasm
        </p>

        <p>
        Added support for <a href="#supported-toolchains">mingw-w64 based toolchains</a>
        targeting 32 &amp; 64-bit architectures.
        </p>
    </dd>

    <dt>2012-04-12 &ndash; Release 2.22</dt>
    <dd>
        <p>
        The release tarballs have been replaced with a <a href="#download">stable branch</a>
        that conforms to the new <a href="#branches">branch concept</a>.
        </p>

        <p>
        The project has been
        <a href="http://lists.nongnu.org/archive/html/mingw-cross-env-list/2012-03/msg00101.html">renamed</a>
        from
        mingw-cross-env (MinGW cross compiling environment)
        to
        MXE (M&nbsp;cross&nbsp;environment).
        </p>

        <p>
        Most packages were updated to their latest version.
        </p>

        <p>
        New packages are supported:
        agg, cgal, eigen, file, gta, json-c, libgnurx, libharu,
        libircclient, libssh2, libxml++, llvm, lzo, mpfr, nettle,
        opencsg, qjson, qwtplot3d, vtk, and wt.
        </p>
    </dd>

    <dt>2011-06-07 &ndash; Release 2.21</dt>
    <dd>
        <p>
        <a href="https://bitbucket.org/vog/mingw-cross-env/downloads/mingw-cross-env-2.21.tar.gz">Download</a> |
        <a href="http://hg.savannah.nongnu.org/hgweb/mingw-cross-env/log/2.21">Changelog</a>
        </p>

        <p>
        Minor bugfixes in several packages.
        </p>

        <p>
        Almost all packages are updated to their latest version.
        </p>

        <p>
        Packages gtkmm and gtksourceviewmm have been renamed to gtkmm2 and gtksourceviewmm2.
        </p>

        <p>
        New packages are supported:
        libass, poco, and t4k_common.
        </p>
    </dd>

    <dt>2011-04-05 &ndash; Release 2.20</dt>
    <dd>
        <p>
        <a href="https://bitbucket.org/vog/mingw-cross-env/downloads/mingw-cross-env-2.20.tar.gz">Download</a> |
        <a href="http://hg.savannah.nongnu.org/hgweb/mingw-cross-env/log/2.20">Changelog</a>
        </p>

        <p>
        This release fixes a download error caused by the pixman project
        (a sudden change of their URL scheme without proper redirects).
        <a href="http://www.w3.org/Provider/Style/URI">That sort of thing should never happen!</a>
        </p>
    </dd>

    <dt>2011-03-19 &ndash; Release 2.19</dt>
    <dd>
        <p>
        <a href="https://bitbucket.org/vog/mingw-cross-env/downloads/mingw-cross-env-2.19.tar.gz">Download</a> |
        <a href="http://hg.savannah.nongnu.org/hgweb/mingw-cross-env/log/2.19">Changelog</a>
        </p>

        <p>
        The download mechanisms are improved.
        </p>

        <p>
        A CMake toolchain file is provided
        to simplify cross-compiling projects which use CMake.
        </p>

        <p>
        Support for Debian/Lenny is dropped.
        </p>

        <p>
        Package gtk is renamed to gtk2.
        </p>

        <p>
        Almost all packages are updated to their latest version.
        </p>

        <p>
        New packages are supported:
        dbus, graphicsmagick, libical, liboauth, physfs, and vigra.
        </p>

        <p>
        Note for <code>boost::filesystem</code> users:
        <a href="http://beta.boost.org/doc/libs/1_46_1/libs/filesystem/v3/doc/index.htm">Version 3 is a major revision</a>
        and now the default in 1.46.
        </p>
    </dd>

    <dt>2010-12-15 &ndash; Release 2.18</dt>
    <dd>
        <p>
        <a href="http://download.savannah.nongnu.org/releases/mingw-cross-env/mingw-cross-env-2.18.tar.gz">Download</a> |
        <a href="http://hg.savannah.nongnu.org/hgweb/mingw-cross-env/log/2.18">Changelog</a>
        </p>

        <p>
        This release fixes a checksum error caused by the atkmm project
        (a sudden change of their current source tarball).
        <a href="http://www.w3.org/Provider/Style/URI">That sort of thing should never happen!</a>
        </p>
    </dd>

    <dt>2010-12-11 &ndash; Release 2.17</dt>
    <dd>
        <p>
        <a href="http://download.savannah.nongnu.org/releases/mingw-cross-env/mingw-cross-env-2.17.tar.gz">Download</a> |
        <a href="http://hg.savannah.nongnu.org/hgweb/mingw-cross-env/log/2.17">Changelog</a>
        </p>

        <p>
        This release provides some improvements of the build system
        such as an automatic check for most of the requirements.
        </p>

        <p>
        All packages are updated to their latest version.
        </p>

        <p>
        New packages are supported:
        bfd, blas, cblas, dcmtk, ftgl, lapack, lcms1,
        mingw-utils, mxml, suitesparse and tinyxml.
        </p>
    </dd>

    <dt>2010-10-27 &ndash; Release 2.16</dt>
    <dd>
        <p>
        <a href="http://download.savannah.nongnu.org/releases/mingw-cross-env/mingw-cross-env-2.16.tar.gz">Download</a> |
        <a href="http://hg.savannah.nongnu.org/hgweb/mingw-cross-env/log/2.16">Changelog</a>
        </p>

        <p>
        This release provides lots of improvements to
        the build system as well as the documentation.
        </p>

        <p>
        Support for OpenSolaris is dropped.
        </p>

        <p>
        Almost all packages are updated to their latest version.
        </p>

        <p>
        Many new packages are supported:
        atkmm, cairomm, cunit, faac, faad2, ffmpeg, gdk-pixbuf, glibmm,
        gtkglextmm, gtkmm, gtksourceview, gtksourceviewmm, imagemagick,
        lame, libiberty, libsigc++, libvpx, matio, openal, opencore-amr,
        pangomm, pfstools, plotmm, sdl_sound and x264.
        </p>
    </dd>

    <dt>2010-06-16 &ndash; Release 2.15</dt>
    <dd>
        <p>
        <a href="http://download.savannah.nongnu.org/releases/mingw-cross-env/mingw-cross-env-2.15.tar.gz">Download</a> |
        <a href="http://hg.savannah.nongnu.org/hgweb/mingw-cross-env/log/2.15">Changelog</a>
        </p>

        <p>
        This release fixes download errors caused by the Qt project
        (a sudden change of their current source tarball).
        </p>

        <p>
        Almost all packages are updated to their latest version.
        </p>
    </dd>

    <dt>2010-06-08 &ndash; Release 2.14</dt>
    <dd>
        <p>
        <a href="http://download.savannah.nongnu.org/releases/mingw-cross-env/mingw-cross-env-2.14.tar.gz">Download</a> |
        <a href="http://hg.savannah.nongnu.org/hgweb/mingw-cross-env/log/2.14">Changelog</a>
        </p>

        <p>
        This release fixes download errors caused by the MinGW project
        (a sudden change of their URL scheme without proper redirects).
        <a href="http://www.w3.org/Provider/Style/URI">That sort of thing should never happen!</a>
        </p>

        <p>
        Almost all packages are updated to their latest version.
        </p>

        <p>
        New packages are supported:
        libarchive, libgee and xvidcore.
        </p>
    </dd>

    <dt>2010-05-31 &ndash; Release 2.13</dt>
    <dd>
        <p>
        <a href="http://download.savannah.nongnu.org/releases/mingw-cross-env/mingw-cross-env-2.13.tar.gz">Download</a> |
        <a href="http://hg.savannah.nongnu.org/hgweb/mingw-cross-env/log/2.13">Changelog</a>
        </p>

        <p>
        This release switches back from TDM to the official GCC,
        thus supporting the current GCC&nbsp;4.5.
        </p>

        <p>
        The set of DirectX headers is improved and more complete.
        </p>

        <p>
        The deadlock issues with Pthreads-w32 are fixed.
        </p>

        <p>
        A static build of GDB is provided,
        i.e. a standalone "gdb.exe"
        that doesn't require any extra DLLs.
        </p>

        <p>
        More packages are backed by test programs.
        </p>

        <p>
        Many "sed hacks" are replaced by proper portability patches.
        </p>

        <p>
        Almost all packages are updated to their latest version.
        </p>

        <p>
        Many new packages are supported:
        fribidi, gc, gdb, gmp, gsl, gst-plugins-base, gst-plugins-good,
        gstreamer, gtkglext, guile, libcroco, libffi, liboil, libpaper,
        libshout, libunistring and xine-lib.
        </p>
    </dd>

    <dt>2010-02-21 &ndash; Release 2.12</dt>
    <dd>
        <p>
        <a href="http://download.savannah.nongnu.org/releases/mingw-cross-env/mingw-cross-env-2.12.tar.gz">Download</a> |
        <a href="http://hg.savannah.nongnu.org/hgweb/mingw-cross-env/log/2.12">Changelog</a>
        </p>

        <p>
        This release fixes some minor build issues,
        and contains a first small set of test programs
        to check the package builds.
        </p>

        <p>
        The build rules are simplified
        by calling generators like Autotools and Flex,
        instead of patching the generated files.
        </p>

        <p>
        Almost all packages are updated to their latest version.
        </p>

        <p>
        Many new packages are supported:
        aubio, devil, directx, exiv2, fftw, freeimage, gsoap,
        id3lib, liblo, libpano13, librsvg, libsamplerate,
        muparser, openscenegraph, portaudio and sdl_pango.
        </p>
    </dd>

    <dt>2010-02-20 &ndash; Release 2.11</dt>
    <dd>
        <p>
        <a href="http://download.savannah.nongnu.org/releases/mingw-cross-env/mingw-cross-env-2.11.tar.gz">Download</a> |
        <a href="http://hg.savannah.nongnu.org/hgweb/mingw-cross-env/log/2.11">Changelog</a>
        </p>

        <p>
        This release contains a packaging bug.
        Please use release 2.12 instead.
        </p>
    </dd>

    <dt>2009-12-23 &ndash; Release 2.10</dt>
    <dd>
        <p>
        <a href="http://download.savannah.nongnu.org/releases/mingw-cross-env/mingw-cross-env-2.10.tar.gz">Download</a> |
        <a href="http://hg.savannah.nongnu.org/hgweb/mingw-cross-env/log/2.10">Changelog</a>
        </p>

        <p>
        This release adds support for many new packages:
        flac, libmad, libsndfile, sdl_net, speex, postgresql,
        freetds, openssl, plotutils, taglib, lcms, freeglut,
        xerces and zziplib.
        </p>

        <p>
        Almost all packages are updated to their latest version.
        </p>

        <p>
        In addition to the libraries
        some command line tools such as psql.exe are built, too.
        </p>

        <p>
        The placements of logfiles, as well as many other build details, have been improved.
        </p>
    </dd>

    <dt>2009-10-24 &ndash; Release 2.9</dt>
    <dd>
        <p>
        <a href="http://download.savannah.nongnu.org/releases/mingw-cross-env/mingw-cross-env-2.9.tar.gz">Download</a> |
        <a href="http://hg.savannah.nongnu.org/hgweb/mingw-cross-env/log/2.9">Changelog</a>
        </p>

        <p>
        This release adds support for Qt, VMime and libmng.
        </p>

        <p>
        The target triplet is updated to i686-pc-mingw32.
        </p>

        <p>
        OpenMP support is enabled in GCC.
        </p>

        <p>
        Almost all packages are updated to their latest version.
        </p>
    </dd>

    <dt>2009-09-11 &ndash; Release 2.8</dt>
    <dd>
        <p>
        <a href="http://download.savannah.nongnu.org/releases/mingw-cross-env/mingw-cross-env-2.8.tar.gz">Download</a> |
        <a href="http://hg.savannah.nongnu.org/hgweb/mingw-cross-env/log/2.8">Changelog</a>
        </p>

        <p>
        This release comes with a better look &amp; feel
        by providing a highlevel overview of the build process.
        </p>

        <p>
        The detailed build messages are stored into
        separate log files for each package,
        so parallel builds don't intermix them anymore.
        </p>

        <p>
        The download URLs of SourceForge packages
        are adjusted to ensure that
        the selected SourceForge mirror is really used
        and not circumvalented via HTTP redirects to other mirrors.
        </p>

        <p>
        Almost all packages are updated to their latest version.
        </p>

        <p>
        The whole mingw-cross-env project has moved to
        <a href="https://savannah.nongnu.org/">Savannah</a>.
        So all URIs have changed,
        but the old URIs
        redirect to the new locations seamlessly.
        </p>

        <p>
        Everyone is invited to join the freshly created
        <a href="http://lists.nongnu.org/mailman/listinfo/mingw-cross-env-list">project mailing list</a>.
        </p>
    </dd>

    <dt>2009-08-11 &ndash; Release 2.7</dt>
    <dd>
        <p>
        <a href="http://download.savannah.nongnu.org/releases/mingw-cross-env/mingw-cross-env-2.7.tar.gz">Download</a> |
        <a href="http://hg.savannah.nongnu.org/hgweb/mingw-cross-env/log/2.7">Changelog</a>
        </p>

        <p>
        This release
        provides an improved version recognition
        for SourceForge packages.
        SourceForge changed their page layout
        in a way that makes it much harder
        to identify the current version of a package.
        </p>

        <p>
        Additionally,
        almost all packages are updated to their latest version.
        </p>
    </dd>

    <dt>2009-06-19 &ndash; Release 2.6</dt>
    <dd>
        <p>
        <a href="http://download.savannah.nongnu.org/releases/mingw-cross-env/mingw-cross-env-2.6.tar.gz">Download</a> |
        <a href="http://hg.savannah.nongnu.org/hgweb/mingw-cross-env/log/2.6">Changelog</a>
        </p>

        <p>
        This release contains some portability fixes
        which allow it to run on a wider range of systems
        such as Frugalware.
        </p>

        <p>
        The documentation and website are completely revised.
        </p>

        <p>
        New packages such as
        CppUnit, libUsb, NSIS, Popt, SQLite and Theora
        are supported.
        </p>

        <p>
        Almost all packages are updated to their latest version.
        </p>

        <p>
        A new command "make download" is implemented.
        </p>
    </dd>

    <dt>2009-04-06 &ndash; Release 2.5</dt>
    <dd>
        <p>
        <a href="http://download.savannah.nongnu.org/releases/mingw-cross-env/mingw-cross-env-2.5.tar.gz">Download</a> |
        <a href="http://hg.savannah.nongnu.org/hgweb/mingw-cross-env/log/2.5">Changelog</a>
        </p>

        <p>
        This release fixes a download error caused by the MinGW project.
        They suddenly changed the names of their source tarballs.
        <a href="http://www.w3.org/Provider/Style/URI">That sort of thing should never happen!</a>
        </p>

        <p>
        This release also contains some bugfixes
        which allow it to run on a wider range of systems.
        </p>

        <p>
        All downloaded files are now
        verified by their SHA-1 checksums.
        </p>

        <p>
        New versions of various packages are supported.
        </p>
    </dd>

    <dt>2009-03-08 &ndash; Release 2.4</dt>
    <dd>
        <p>
        <a href="http://download.savannah.nongnu.org/releases/mingw-cross-env/mingw-cross-env-2.4.tar.gz">Download</a> |
        <a href="http://hg.savannah.nongnu.org/hgweb/mingw-cross-env/log/2.4">Changelog</a>
        </p>

        <p>
        This release provides many new libraries such as
        wxWidgets, GTK+ and OpenEXR.
        </p>

        <p>
        In addition, new versions of various packages
        are supported.
        </p>
    </dd>

    <dt>2009-02-09 &ndash; Release 2.3</dt>
    <dd>
        <p>
        <a href="http://download.savannah.nongnu.org/releases/mingw-cross-env/mingw-cross-env-2.3.tar.gz">Download</a> |
        <a href="http://hg.savannah.nongnu.org/hgweb/mingw-cross-env/log/2.3">Changelog</a>
        </p>

        <p>
        This release fixes some serious build problems on FreeBSD and MacOS-X.
        </p>

        <p>
        The Makefile has a new target "clean-pkg"
        and allows to be called from a separate build directory
        via "make -f .../Makefile".
        </p>

        <p>
        Some new versions of the packages are supported,
        especially GCC-4.3 by switching from MinGW GCC to
        <a href="http://www.tdragon.net/recentgcc/">TDM-GCC</a>.
        </p>
    </dd>

    <dt>2009-01-31 &ndash; Release 2.2<dt>
    <dd>
        <p>
        <a href="http://download.savannah.nongnu.org/releases/mingw-cross-env/mingw-cross-env-2.2.tar.gz">Download</a> |
        <a href="http://hg.savannah.nongnu.org/hgweb/mingw-cross-env/log/2.2">Changelog</a>
        </p>

        <p>
        This release fixes some minor build problems.
        </p>

        <p>
        It also supports some new packages and
        some newer versions of the already supported packages.
        </p>

        <p>
        Parallelization is now disabled by default.
        </p>
    </dd>

    <dt>2008-12-13 &ndash; Release 2.1</dt>
    <dd>
        <p>
        <a href="http://download.savannah.nongnu.org/releases/mingw-cross-env/mingw-cross-env-2.1.tar.gz">Download</a> |
        <a href="http://hg.savannah.nongnu.org/hgweb/mingw-cross-env/log/2.1">Changelog</a>
        </p>

        <p>
        This release fixes a download error caused by the GDAL project.
        They suddenly changed their download URLs.
        <a href="http://www.w3.org/Provider/Style/URI">That sort of thing should never happen!</a>
        </p>

        <p>
        In addition, some newer versions of various packages are supported.
        </p>

        <p>
        There is also a small compatibility fix for OS X.
        </p>
    </dd>

    <dt>2008-11-10 &ndash; Release 2.0</dt>
    <dd>
        <p>
        <a href="http://download.savannah.nongnu.org/releases/mingw-cross-env/mingw-cross-env-2.0.tar.gz">Download</a> |
        <a href="http://hg.savannah.nongnu.org/hgweb/mingw-cross-env/log/2.0">Changelog</a>
        </p>

        <p>
        The shell script has been rewritten as Makefile
        and supports partial builds and parallel builds.
        </p>

        <p>
        As usual,
        this release also supports some new packages and
        some newer versions of the already supported packages.
        </p>
    </dd>

    <dt>2008-01-11 &ndash; Release 1.4</dt>
    <dd>
        <p>
        <a href="http://download.savannah.nongnu.org/releases/mingw-cross-env/mingw-cross-env-1.4.tar.gz">Download</a> |
        <a href="http://hg.savannah.nongnu.org/hgweb/mingw-cross-env/log/1.4">Changelog</a>
        </p>

        <p>
        This release now includes a tutorial by Hans Bezemer
        and has improved compile options of FLTK.
        As usual, it supports some newer versions of the libraries.
        </p>

        <p>
        At the <a href="http://www.fefe.de/nowindows/">request of its author</a>,
        libowfat is no longer supported from this release on.
        </p>

        <p>
        The script now uses a specific SourceForge mirror
        instead of randomly chosen ones,
        because the download phase
        often stumbled on some very slow mirrors.
        </p>
    </dd>

    <dt>2007-12-23 &ndash; Release 1.3</dt>
    <dd>
        <p>
        <a href="http://download.savannah.nongnu.org/releases/mingw-cross-env/mingw-cross-env-1.3.tar.gz">Download</a> |
        <a href="http://hg.savannah.nongnu.org/hgweb/mingw-cross-env/log/1.3">Changelog</a>
        </p>

        <p>
        A sudden change in the download URLs of GEOS
        made the automatic download fail.
        <a href="http://www.w3.org/Provider/Style/URI">Such changes should never happen!</a>
        But it happened,
        and this quick release is an attempt to limit the damage.
        </p>

        <p>
        This release also supports some newer versions of the libraries
        including support for fontconfig-2.5.0.
        </p>
    </dd>

    <dt>2007-12-13 &ndash; Release 1.2</dt>
    <dd>
        <p>
        <a href="http://download.savannah.nongnu.org/releases/mingw-cross-env/mingw-cross-env-1.2.tar.gz">Download</a> |
        <a href="http://hg.savannah.nongnu.org/hgweb/mingw-cross-env/log/1.2">Changelog</a>
        </p>

        <p>
        This release is a switch from gcc-3 to gcc-4.
        It also supports a new library and
        some newer versions of the already supported libraries.
        </p>
    </dd>

    <dt>2007-07-24 &ndash; Release 1.1</dt>
    <dd>
        <p>
        <a href="http://download.savannah.nongnu.org/releases/mingw-cross-env/mingw-cross-env-1.1.tar.gz">Download</a> |
        <a href="http://hg.savannah.nongnu.org/hgweb/mingw-cross-env/log/1.1">Changelog</a>
        </p>

        <p>
        This release is the result of the public attention the release 1.0 got.
        It contains many improvements suggested by its first users,
        and adds support for many new libraries.
        </p>

        <p>
        Thanks to Rocco Rutte who contributed many code snippets.
        </p>
    </dd>

    <dt>2007-06-19 &ndash; Release 1.0</dt>
    <dd>
        <p>
        <a href="http://download.savannah.nongnu.org/releases/mingw-cross-env/mingw-cross-env-1.0.tar.gz">Download</a> |
        <a href="http://hg.savannah.nongnu.org/hgweb/mingw-cross-env/log/1.0">Changelog</a>
        </p>

        <p>
        This first release has been created in a 7-day-sprint.
        </p>
    </dd>

    <dt>2007-06-12 &ndash; Project start</dt>
    <dd>
    </dd>

    </dl>
</div>

<div class="section">
<h2 id="see-also">See also</h2>

    <h3>This project</h3>

    <ul class="compact-list">
    <li>
        <a href="http://mxe.cc/">Website</a>
    </li>
    <li>
        <a href="https://github.com/mxe/mxe">Entry on GitHub</a>
    </li>
    <li>
        <a href="https://www.ohloh.net/p/mxe">Entry on Ohloh</a>
    </li>
    <li>
        <a href="http://freshmeat.net/projects/mingw_cross_env">Entry on Freecode (formerly Freshmeat)</a>
    </li>
    <li>
        <a href="http://savannah.nongnu.org/projects/mingw-cross-env">Entry on Savannah</a>
    </li>
    <li>
        <a href="http://lists.debian.org/debian-embedded/2007/06/msg00007.html">First release anouncement</a>
        and the discussion around it
    </li>
    </ul>

    <h3>Related projects</h3>

    <ul>
    <li>
        <a href="http://download.opensuse.org/repositories/windows:/mingw:/win32/SLE_11/noarch/">openSUSE MinGW packages</a>
        <br>
        win32 cross compiling packages by openSUSE
    </li>
    <li>
        <a href="https://admin.fedoraproject.org/pkgdb/acls/list/**mingw**">Fedora MinGW packages</a>
        <br>
        win32 cross compiling packages by Fedora
    </li>
    <li>
        <a href="http://www.sandroid.org/imcross/">IMCROSS</a>
        <br>
        another project with similar goal
    </li>
    <li>
        <a href="http://packages.debian.org/stable/devel/mingw32">mingw32 Debian package</a>
        <br>
        bare win32 cross compiler
    </li>
    <li>
        <a href="http://gnuwin32.sourceforge.net/">GnuWin32</a>
        <br>
        win32 ports of many free software packages
    </li>
    <li>
        <a href="http://www.libsdl.org/extras/win32/cross/README.txt">MinGW cross-compiler build script</a>
        <br>
        old script provided by the
        <a href="http://www.libsdl.org/">SDL project</a>
    </li>
    <li>
        <a href="http://comments.gmane.org/gmane.comp.gnu.octave.maintainers/30358">mxe-octave</a>
        <br>
        fork of MXE specialized on building
        <a href="https://www.gnu.org/software/octave/">GNU Octave</a>
    </li>
    </ul>

    <h3>Related articles</h3>

    <ul>
    <li>
        <a href="http://thebeezspeaks.blogspot.com/2009/04/cross-compilers-new-wave.html">Cross compilers, the new wave</a>
        <br>
        appeared on
        <a href="http://lxer.com/module/newswire/view/118868">LXer</a>
        and
        <a href="http://www.linuxtoday.com/developer/2009041501335RVSWDV">Linux Today</a>
    </li>
    <li>
        <a href="http://wiki.njh.eu/Cross_Compiling_for_Win32">Cross Compiling for Win32</a>
        <br>
        overview of win32 cross compiling
    </li>
    <li>
        <a href="http://www.mingw.org/wiki/LinuxCrossMinGW">MinGW cross compiler for Linux build environment</a>
        <br>
        official tutorial of the
        <a href="">MinGW project</a>
    </li>
    <li>
        <a href="http://wiki.wxwidgets.org/Cross-Compiling_Under_Linux#Cross-compiling_under_Linux_for_MS_Windows">Cross-compiling under Linux for MS Windows</a>
        <br>
        old tutorial provided by the
        <a href="http://www.wxwidgets.org/">wxWidgets project</a>
    </li>
    </ul>
</div>

<div class="section">
<h2 id="used-by">Projects which use MXE</h2>

    <ul class="compact-list">
    <li>
        <a href="http://toppler.sourceforge.net/">Tower Toppler</a>
    </li>
    <li>
        <a href="http://pushover.sourceforge.net/">Pushover</a>
    </li>
    <li>
        <a href="http://www.xs4all.nl/~thebeez/4tH/">The 4tH Compiler</a>
    </li>
    <li>
        <a href="http://springrts.com/">Spring RTS</a>
    </li>
    <li>
        <a href="http://ph.on.things.free.fr/projects/ube/">Ube</a>
    </li>
    <li>
        <a href="http://marathon.sourceforge.net/">Marathon Aleph One</a>
    </li>
    <li>
        <a href="http://sourceforge.net/projects/aorta/">Aorta</a>
    </li>
    <li>
        <a href="http://msmtp.sourceforge.net/">msmtp</a>
    </li>
    <li>
        <a href="http://mpop.sourceforge.net/">mpop</a>
    </li>
    <li>
        <a href="http://cvtool.sourceforge.net/">cvtool</a>
    </li>
    <li>
        <a href="http://tux4kids.alioth.debian.org/tuxmath/">Tux Math</a>
    </li>
    <li>
        <a href="http://tux4kids.alioth.debian.org/tuxtype/">Tux Typing</a>
    </li>
    <li>
        <a href="http://gcompris.net/">GCompris</a>
    </li>
    <li>
        <a href="http://www.nongnu.org/gta/">Generic Tagged Arrays</a>
    </li>
    <li>
        <a href="http://qtads.sourceforge.net/">QTads</a>
    </li>
    <li>
        <a href="http://ufoai.org/">UFO: Alien Invasion</a>
    </li>
    <li>
        <a href="http://www.pokerth.net/">PokerTH</a>
    </li>
    <li>
        <a href="http://www.tug.org/texworks/">TeXworks</a>
    </li>
    <li>
        <a href="http://bino.nongnu.org/">Bino</a>
    </li>
    <li>
        <a href="http://www.ros.org/wiki/eros">Eros</a>
    </li>
    <li>
        <a href="http://www.bunkus.org/videotools/mkvtoolnix/">MKVToolNix</a>
    </li>
    <li>
        <a href="http://www.openscad.org/">OpenSCAD</a>
    </li>
    <li>
        <a href="http://wz2100.net/">Warzone 2100</a>
    </li>
    <li>
        <a href="http://lightspark.github.com/">Lightspark</a>
    </li>
    <li>
        <a href="http://ifwiki.org/index.php/Hugor">Hugor</a>
    </li>
    <li>
        <a href="http://www.qtrac.eu/diffpdf.html">DiffPDF</a>
    </li>
    <li>
        <a href="http://pdfgrep.sourceforge.net/">Pdfgrep</a>
    </li>
    <li>
        <a href="http://spek-project.org/">Spek</a>
    </li>
    </ul>
</div>

</body>
</html><|MERGE_RESOLUTION|>--- conflicted
+++ resolved
@@ -2214,11 +2214,11 @@
         <td id="sdl_ttf-website"><a href="http://www.libsdl.org/projects/SDL_ttf/">SDL_ttf</a></td>
     </tr>
     <tr>
-<<<<<<< HEAD
         <td id="sfml-package">sfml</td>
         <td id="sfml-version">2.0</td>
         <td id="sfml-website"><a href="http://www.sfml-dev.org/">SFML</a></td>
-=======
+    </tr>
+    <tr>
         <td id="sdl2-package">sdl2</td>
         <td id="sdl2-version">2.0.0</td>
         <td id="sdl2-website"><a href="http://www.libsdl.org/">SDL2</a></td>
@@ -2242,7 +2242,6 @@
         <td id="sdl2_ttf-package">sdl2_ttf</td>
         <td id="sdl2_ttf-version">2.0.12</td>
         <td id="sdl2_ttf-website"><a href="http://www.libsdl.org/">SDL2_ttf</a></td>
->>>>>>> fc0780f2
     </tr>
     <tr>
         <td id="smpeg-package">smpeg</td>
