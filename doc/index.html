<!DOCTYPE html PUBLIC "-//W3C//DTD HTML 4.01//EN" "http://www.w3.org/TR/html4/strict.dtd">
<html>
<head>

    <meta http-equiv="content-type" content="text/html; charset=utf-8">

    <title>MXE (M cross environment)</title>

    <style type="text/css">
        body {
            font-size: 11pt;
            margin-top: 0em;
        }
        h1, h2, h3 {
            font-family: sans-serif;
        }
        h2 {
            font-size: 14pt;
        }
        h3 {
            font-size: 11pt;
            background-color: #eee;
        }
        ul {
            padding-left: 2em;
        }
        li, dt {
            margin-bottom: 0.8em;
        }
        .compact-list li {
            margin-bottom: 0em;
        }
        .usage dt {
            font-family: monospace;
        }
        dd {
            margin-bottom: 1em;
        }
        table {
            border-collapse: separate;
            border-spacing: 1px;
        }
        table.translation td {
            padding-left:  0.5em;
            padding-right: 0.5em;
        }
        td, dt {
            background-color: #eee;
        }
        pre {
            font-size: 8pt;
            border: thin dotted #ccc;
            padding: 2pt;
        }
        img {
            border: thin solid #000;
        }
        #navigation a {
            text-decoration: none;
            color: #00f;
        }
        #navigation a:visited {
            text-decoration: none;
            color: #009;
        }
        #navigation ul {
            padding-left: 0em;
            margin-left: 0em;
            margin-top: 1.5em;
            margin-bottom: 0em;
            list-style-type: none;
        }
        #navigation li {
            margin-bottom: 0.2em;
        }
    @media screen, handheld {
        h1 {
            font-size: 12pt;
            margin-top: 0em;
        }
        h2 {
            margin-top: 0em;
            padding-top: 1em;
        }
        #navigation {
            position: fixed;
            float: left; /* hack for ancient browsers
                            which don't support "position: fixed;" */
            margin-top:  1em;
            margin-left: 1em;
            padding-left:   1em;
            padding-right:  1em;
            padding-top:    1em;
            padding-bottom: 1em;
            width: 14em;
            background-color: #afa;
        }
        .section {
            width: 30em;
            margin-left: 19em;
            margin-bottom: 100%;
        }
    }
    </style>

</head>
<body>

<div id="navigation">
<h1>MXE (M&nbsp;cross&nbsp;environment)</h1>

    <ul>
        <li><a href="#introduction"     >Introduction</a></li>
        <li><a href="#screenshots"      >Screenshots</a></li>
        <li><a href="#tutorial"         >Tutorial</a></li>
        <li><a href="#download"         >Download</a></li>
        <li><a href="http://lists.nongnu.org/mailman/listinfo/mingw-cross-env-list">Mailing List</a></li>
    </ul>
    <ul>
        <li><a href="#requirements"     >Requirements</a></li>
        <li><a href="#usage"            >Usage</a></li>
        <li><a href="#packages"         >List of Packages</a></li>
        <li><a href="#creating-packages">Creating Packages</a></li>
        <li><a href="#copyright"        >Copyright</a></li>
        <li><a href="#history"          >History</a></li>
    </ul>
    <ul>
        <li><a href="#see-also"         >See also</a></li>
        <li><a href="#used-by"          >Used by</a></li>
    </ul>
</div>

<div class="section">
<h2 id="introduction">Introduction</h2>

    <p>
    MXE (M cross environment) is a Makefile that
    compiles a cross compiler and cross compiles
    many free libraries such as SDL and Qt. Thus,
    it provides a nice cross compiling environment
    for various target platforms, which
    </p>

    <ul>
    <li>
        is designed to
        <a href="#requirements">run on any Unix system</a>
    </li>
    <li>
        is easy to adapt and to extend
    </li>
    <li>
        builds
        <a href="#packages">many free libraries</a>
        in addition to the cross compiler
    </li>
    <li>
        can also
        <a href="#usage">build just a subset</a>
        of the packages,
        and automatically builds their dependencies
    </li>
    <li>
        downloads all needed packages
        and verifies them by their checksums
    </li>
    <li>
        is able to update the version numbers of all packages automatically
    </li>
    <li>
        directly uses source packages,
        thus ensuring the whole build mechanism is transparent
    </li>
    <li>
        allows inter-package and intra-package
        <a href="#usage">parallel builds</a>
        whenever possible
    </li>
    <li>
        is already
        <a href="#used-by">used by several projects</a>
    </li>
    </ul>
</div>

<div class="section">
<h2 id="screenshots">Screenshots</h2>

    <p>
    Cross compiling
    <a href="http://www.xs4all.nl/~thebeez/4tH/">4tH</a>:
    </p>
    <a href="screenshot-4th-compile.png"><img src="screenshot-4th-compile-small.png" alt="4th-compile"></a>

    <p>
    and running it:
    </p>
    <a href="screenshot-4th-run.png"><img src="screenshot-4th-run-small.png" alt="4th-run"></a>
</div>

<div class="section">
<h2 id="tutorial">Tutorial</h2>

    <h3>Step 1: Download and Unpack</h3>

    <p>
    First, you should ensure that your system meets
    MXE's
    <a href="#requirements">requirements</a>.
    You will almost certainly have to install some stuff.
    </p>

    <p>
    When everything is fine, download the
    <a href="#download">current stable version</a>:
    </p>
    <pre>git clone -b stable https://github.com/mxe/mxe.git</pre>

    <p>
    If you don't mind installing it in your home directory,
    just skip the following step and go straight to step 3.
    </p>

    <h3>Step 2: System-wide Installation (optional)</h3>

    <p>
    Now you should save any previous installation
    of the MXE.
    Assuming you've installed it under
    /opt/mxe (any other directory will do as well),
    you should execute the following commands:
    </p>
    <pre>su
mv /opt/mxe /opt/mxe.old
exit</pre>

    <p>
    Then you need to transfer the entire directory to its definitive location.
    We will assume again you use /opt/mxe,
    but feel free to use any other directory if you like.
    </p>
    <pre>su
mv mxe /opt/mxe
exit</pre>

    <p>
    We're almost done.
    Just change to your newly created directory and get going:
    </p>
    <pre>cd /opt/mxe</pre>

    <h3>Step 3: Build MXE</h3>

    <p>
    Enter the directory where you've downloaded the MXE.
    Now it depends on what you actually want &ndash; or need.
    </p>

    <p>
    If you choose to enter:
    </p>
    <pre>make</pre>
    <p>
    you're in for a long wait,
    because it compiles
    <a href="#packages">a lot of packages</a>.
    On the other hand it doesn't require any intervention,
    so you're free to do whatever you like
    &ndash; like watch a movie or go for a night on the town.
    When it's done you'll find that you've installed
    a very capable Win32 cross compiler onto your system.
    </p>

    <p>
    If you only need the most basic tools you can also use:
    </p>
    <pre>make gcc</pre>
    <p>
    and add any additional packages you need later on.
    You can also supply a host of packages on the
    <a href="#usage">command line</a>,
    e.g.:
    </p>
    <pre>make gtk lua libidn</pre>
    <p>
    You'll always end up with a consistent cross compiling environment.
    </p>

    <p>
    After you're done it just needs a little post-installation.
    </p>

    <h3>Step 4: Environment Variables</h3>

    <p>
    Edit your .bashrc script in order to change $PATH:
    </p>
    <pre>export PATH=/<em>where MXE is installed</em>/usr/bin:$PATH</pre>

    <p>
    In case you are using custom $PKG_CONFIG_PATH entries,
    you can add separate entries for cross builds:
    </p>
    <pre>export PKG_CONFIG_PATH="<em>entries for native builds</em>"</pre>
    <pre>export PKG_CONFIG_PATH_<span class="target-underscore">i686_pc_mingw32</span>="<em>entries for MXE builds</em>"</pre>
    <p>
    Remember to use <span class="target">i686-pc-mingw32</span>-pkg-config
    instead of pkg-config for cross builds.
    The Autotools do that automatically for you.
    </p>

    <p>
    Note that any other compiler related environment variables
    (like $CC, $LDFLAGS, etc.)
    may spoil your compiling pleasure,
    so be sure to delete or disable those.
    </p>

    <p>
    Congratulations!
    You're ready to cross compile anything you like.
    </p>

    <h3>Step 5a: Cross compile your Project (Autotools)</h3>

    <p>
    If you use the
    <a href="http://www.lrde.epita.fr/~adl/autotools.html">Autotools</a>,
    all you have to do is:
    </p>
    <pre>./configure --host=<span class="target">i686-pc-mingw32</span>
make</pre>

    <p>
    If you build a library, you might also want to enforce a static build:
    </p>
    <pre>./configure --host=<span class="target">i686-pc-mingw32</span> --enable-static --disable-shared
make</pre>

    <p>
    Don't worry about a warning like this:
    </p>
    <pre>configure: WARNING: If you wanted to set the --build type, don't use --host.
If a cross compiler is detected then cross compile mode will be used.</pre>
    <p>
    Everything will be just fine.
    </p>

    <h3>Step 5b: Cross compile your Project (CMake)</h3>

    <p>
    If you have a
    <a href="http://www.cmake.org/">CMake</a> project,
    you can use the provided toolchain file:
    </p>
    <pre>cmake ... -DCMAKE_TOOLCHAIN_FILE=/<em>where MXE is installed</em>/usr/<span class="target">i686-pc-mingw32</span>/share/cmake/mingw-cross-env-conf.cmake</pre>

    <h3>Step 5c: Cross compile your Project (Qt)</h3>

    <p>
    If you have a
    <a href="http://qt.nokia.com/">Qt</a> application,
    all you have to do is:
    </p>
    <pre><span class="target">i686-pc-mingw32</span>-qmake
make</pre>
    <p>
    If you are using Qt plugins
    such as the svg or ico image handlers,
    you should also have a look at the
    <a href="http://qt.nokia.com/doc/plugins-howto.html#static-plugins">Qt documentation about static plugins</a>.
    </p>
    <p>
    Note the sql drivers (-qt-sql-*)
    and the image handlers for jpeg, tiff, gif and mng
    are built-in, <em>not</em> plugins.
    </p>

    <h3>Step 5d: Cross compile your Project (Makefile)</h3>

    <p>
    If you have a handwritten Makefile,
    you probably will have to make a few adjustments to it:
    </p>
    <pre>CC=$(CROSS)gcc
LD=$(CROSS)ld
AR=$(CROSS)ar
PKG_CONFIG=$(CROSS)pkg-config</pre>
    <p>
    You may have to add a few others, depending on your project.
    </p>

    <p>
    Then, all you have to do is:
    </p>
    <pre>make CROSS=<span class="target">i686-pc-mingw32</span>-</pre>
    <p>
    That's it!
    </p>

    <h3>Step 5e: Cross compile your Project (OSG)</h3>

    <p>
    Using static OpenSceneGraph libraries requires a few changes to your source.
    The graphics subsystem and all plugins required by your application must be
    referenced explicitly. Use a code block like the following:
    </p>
    <pre>#ifdef OSG_LIBRARY_STATIC
USE_GRAPHICSWINDOW()
USE_OSGPLUGIN(&lt;plugin1&gt;)
USE_OSGPLUGIN(&lt;plugin2&gt;)
...
#endif</pre>
    <p>
    Look at <code>examples/osgstaticviewer/osgstaticviewer.cpp</code> in the
    OpenSceneGraph source distribution for an example. This example can be
    compiled with the following command:
    </p>
    <pre>i686-pc-mingw32-g++ \
    -o osgstaticviewer.exe examples/osgstaticviewer/osgstaticviewer.cpp \
    `i686-pc-mingw32-pkg-config --cflags openscenegraph-osgViewer openscenegraph-osgPlugins` \
    `i686-pc-mingw32-pkg-config --libs openscenegraph-osgViewer openscenegraph-osgPlugins`</pre>
    <p>
    The <code>i686-pc-mingw32-pkg-config</code> command from MXE will
    automatically add <code>-DOSG_LIBRARY_STATIC</code> to your compiler flags.
    </p>

    <h3>Further Steps</h3>

    <p>
    If you need further assistance,
    feel free to join the
    <a href="http://lists.nongnu.org/mailman/listinfo/mingw-cross-env-list">project mailing list</a>
    where you'll get in touch with
    the MXE developers
    and other users.
    </p>
</div>

<div class="section">
<div id="latest-release"></div>
<div id="development"></div>
<h2 id="download">Download</h2>

    <p>
    To obtain the current stable version, run:
    </p>

    <pre>git clone -b stable https://github.com/mxe/mxe.git</pre>

    <p>
    The development version can be obtained by:
    </p>

    <pre>git clone -b master https://github.com/mxe/mxe.git</pre>

    <p>
    To retrieve updates, run:
    </p>

    <pre>git pull</pre>

    <p>
    You can also browse the
    <a href="https://github.com/mxe/mxe">web repository</a>.
    </p>

    <p>
    In addition,
    feel free to join the
    <a href="http://lists.nongnu.org/mailman/listinfo/mingw-cross-env-list">project mailing list</a>
    and to <a href="#creating-packages">propose new packages</a>.
    </p>

    <p>
    For the sake of simplicity, there are just two
    branches, "master" and "stable". Although it might
    seem obvious, here's an overview of the types of
    changes that go into each branch:
    </p>

    <ul class="compact-list">
        <li>
            Any change of a build script goes into "master".
        </li>
        <li>
            Any package upgrade goes into "master".
        </li>
        <li>
            Any documentation upgrade that refers to a feature
            not present in stable goes into "master".
        </li>
        <li>
            Anything else that doesn't affect the build goes
            into "stable".
        </li>
        <li>
            Any non-critical improvement to the main Makefile
            goes into "stable".
        </li>
        <li>
            Any improvement in the package download URLs or
            package version recognition goes into "stable".
        </li>
        <li>
            When in doubt, use "master" rather than "stable".
        </li>
        <li>
            After a successful testing phase, the whole "master"
            branch will be merged into "stable" (fast-forward).
        </li>
    </ul>
</div>

<div class="section">
<h2 id="requirements">Requirements</h2>

    <p>
    Mingw-cross-env requires a recent Unix system where
    all components as stated in the table below
    are installed.
    Detailed instructions are available for:
    </p>

    <ul class="compact-list">
        <li><a href="#requirements-debian">Debian</a></li>
        <li><a href="#requirements-fedora">Fedora</a></li>
        <li><a href="#requirements-freebsd">FreeBSD</a></li>
        <li><a href="#requirements-frugalware">Frugalware</a></li>
        <li><a href="#requirements-gentoo">Gentoo</a></li>
        <li><a href="#requirements-macos">Mac OS X</a></li>
        <li><a href="#requirements-opensuse">openSUSE</a></li>
    </ul>

    <table class="requirements">
    <tr>
        <td><a href="http://www.gnu.org/software/autoconf/">Autoconf</a></td>
        <td>≥ 2.64</td>
    </tr>
    <tr>
        <td><a href="http://sources.redhat.com/automake/">Automake</a></td>
        <td>≥ 1.10</td>
    </tr>
    <tr>
        <td><a href="http://www.gnu.org/software/bash/">Bash</a></td>
        <td></td>
    </tr>
    <tr>
        <td><a href="http://www.gnu.org/software/bison/">Bison</a></td>
        <td></td>
    </tr>
    <tr>
        <td><a href="http://www.bzip.org/">Bzip2</a></td>
        <td></td>
    </tr>
    <tr>
        <td><a href="http://www.cmake.org/">CMake</a></td>
        <td>≥ 2.8.0</td>
    </tr>
    <tr>
        <td><a href="http://flex.sourceforge.net/">Flex</a></td>
        <td>≥ 2.5.31</td>
    </tr>
    <tr>
        <td><a href="http://gcc.gnu.org/">GCC</a> (gcc, g++)</td>
        <td></td>
    </tr>
    <tr>
        <td><a href="http://git-scm.com/">Git</a></td>
        <td>≥ 1.7</td>
    </tr>
    <tr>
        <td><a href="http://www.gnu.org/s/gettext/">GNU Gettext</a></td>
        <td></td>
    </tr>
    <tr>
        <td><a href="http://www.gnu.org/software/make/">GNU Make</a></td>
        <td>≥ 3.81</td>
    </tr>
    <tr>
        <td><a href="http://www.gnu.org/software/sed/">GNU Sed</a></td>
        <td></td>
    </tr>
    <tr>
        <td><a href="http://freedesktop.org/wiki/Software/intltool/">Intltool</a></td>
        <td>≥ 0.40</td>
    </tr>
    <tr>
        <td><a href="http://en.wikipedia.org/wiki/C_standard_library">LibC</a> for 32-bit</td>
        <td></td>
    </tr>
    <tr>
        <td><a href="http://www.gnu.org/software/libtool/">Libtool</a></td>
        <td>≥ 2.2</td>
    </tr>
    <tr>
        <td><a href="http://www.openssl.org/">OpenSSL</a>-dev</td>
        <td></td>
    </tr>
    <tr>
        <td><a href="http://www.gnu.org/software/patch/">Patch</a></td>
        <td></td>
    </tr>
    <tr>
        <td><a href="http://www.perl.org/">Perl</a></td>
        <td></td>
    </tr>
    <tr>
        <td><a href="http://search.cpan.org/dist/XML-Parser/Parser.pm">Perl XML::Parser</a></td>
        <td></td>
    </tr>
    <tr>
        <td><a href="http://pkg-config.freedesktop.org/">Pkg-config</a></td>
        <td>≥ 0.16</td>
    </tr>
    <tr>
        <td><a href="http://www.scons.org/">SCons</a></td>
        <td>≥ 0.98</td>
    </tr>
    <tr>
        <td><a href="http://www.info-zip.org/UnZip.html">UnZip</a></td>
        <td></td>
    </tr>
    <tr>
        <td><a href="http://www.gnu.org/software/wget/">Wget</a></td>
        <td></td>
    </tr>
    <tr>
        <td><a href="http://tukaani.org/xz/">XZ Utils</a></td>
        <td></td>
    </tr>
    <tr>
        <td><a href="http://www.tortall.net/projects/yasm/">Yasm</a></td>
        <td></td>
    </tr>
    </table>

    <h3 id="requirements-debian">Debian (GNU/kFreeBSD &amp; GNU/Linux)</h3>

    <!-- http://www.debian.org/distrib/packages#search_packages -->
    <pre>aptitude install -R autoconf automake bash bison bzip2 \
                    cmake flex gettext git g++ intltool \
                    libtool libltdl-dev openssl libssl-dev \
                    libxml-parser-perl make patch perl \
                    pkg-config scons sed unzip wget \
                    xz-utils yasm</pre>

    <p>
    On 64-bit Debian, install also:
    </p>
    <pre>aptitude install -R g++-multilib</pre>

    <h3 id="requirements-fedora">Fedora</h3>

    <!-- https://admin.fedoraproject.org/pkgdb/ -->
    <pre>yum install autoconf automake bash bison bzip2 cmake \
            flex gcc-c++ gettext git intltool make sed \
            libtool openssl-devel patch perl pkgconfig \
            scons yasm unzip wget xz</pre>

    <p>
    On 64-bit Fedora,
    there are <a href="#open-issue-nsis">open issues with the NSIS package</a>.
    </p>

    <h3 id="requirements-freebsd">FreeBSD</h3>

    <!-- http://www.freshports.org/ -->
    <pre>pkg_add -r automake111 autoconf268 bash bison cmake \
           flex gettext git gmake gsed intltool libtool \
           openssl patch perl p5-XML-Parser pkg-config \
           scons unzip wget yasm</pre>

    <p>
    Ensure that /usr/local/bin precedes /usr/bin in your $PATH:
    </p>
    <p>
    For C style shells, edit .cshrc
    </p>
    <pre>setenv PATH /usr/local/bin:$PATH</pre>
    <p>
    For Bourne shells, edit .profile
    </p>
    <pre>export PATH = /usr/local/bin:$PATH</pre>
    <p>
    On 64-bit FreeBSD,
    there are <a href="#open-issue-nsis">open issues with the NSIS package</a>.
    </p>

    <h3 id="requirements-frugalware">Frugalware</h3>

    <!-- http://www.frugalware.org/packages -->
    <pre>pacman-g2 -S autoconf automake bash bzip2 bison cmake \
             flex gcc gettext git intltool make sed libtool \
             openssl patch perl perl-xml-parser pkgconfig \
             scons unzip wget xz xz-lzma yasm</pre>

    <p>
    On 64-bit Frugalware,
    there are <a href="#open-issue-nsis">open issues with the NSIS package</a>.
    </p>

    <h3 id="requirements-gentoo">Gentoo</h3>

    <!-- http://packages.gentoo.org/ -->
    <pre>emerge sys-devel/autoconf sys-devel/automake \
       app-shells/bash sys-devel/bison app-arch/bzip2 \
       dev-util/cmake sys-devel/flex sys-devel/gcc \
       sys-devel/gettext dev-vcs/git \
       dev-util/intltool sys-devel/make sys-apps/sed \
       sys-devel/libtool dev-libs/openssl sys-devel/patch \
       dev-lang/perl dev-perl/XML-Parser \
       dev-util/pkgconfig dev-util/scons app-arch/unzip \
       net-misc/wget app-arch/xz-utils dev-lang/yasm</pre>

    <h3 id="requirements-macos">Mac OS X</h3>

    <p>
    Install
    <a href="http://developer.apple.com/xcode/">Xcode 4</a>
    and
    <a href="http://www.macports.org/">MacPorts</a>,
    then run:
    </p>
    <!-- http://www.macports.org/ports.php -->
    <pre>sudo port install autoconf automake bison cmake flex \
                  gettext git-core gsed intltool libtool \
                  openssl p5-xml-parser pkgconfig scons \
                  wget xz yasm</pre>
    <p>
    Mac OS X versions ≤ 10.6 are no longer supported.
    </p>

    <h3 id="requirements-opensuse">openSUSE</h3>

    <!-- http://software.opensuse.org/113/en -->
    <pre>zypper install -R autoconf automake bash bison bzip2 \
                  cmake flex gcc-c++ gettext-tools git \
                  intltool libtool make openssl \
                  libopenssl-devel patch perl \
                  perl-XML-Parser pkg-config scons \
                  sed unzip wget xz yasm</pre>

    <p>
    On 64-bit openSUSE, install also:
    </p>
    <pre>zypper install -R gcc-32bit glibc-devel-32bit \
                  libgcc46-32bit libgomp46-32bit \
                  libstdc++46-devel-32bit</pre>

    <h3 id="open-issue-nsis">Open Issues with NSIS</h3>

    <p>
    The NSIS package contains some native tools that are
    currently 32-bit only. In order to build these on a
    64-bit system, multi-lib support must be enabled in the
    compiler toolchain. However, not all operating systems
    support this.
    </p>
    <p>
    Since no other packages depend on it, the remainder of
    MXE can be successfully built by simply
    removing the package:
    </p>
    <pre>rm <em>where MXE is downloaded</em>/src/nsis.mk</pre>
</div>

<div class="section">
<h2 id="usage">Usage</h2>

    <p>
    All build commands also download the packages if necessary.
    </p>
    <p>
    In a BSD userland, substitute "make" with "gmake".
    </p>
    <dl class="usage">

    <dt>make</dt>

        <dd>
        build all packages,
        non-parallel
        </dd>

    <dt>make gcc</dt>

        <dd>
        build a minimal useful set of packages,
        i.e. the cross compilers
        and the most basic packages,
        non-parallel
        </dd>

    <dt>make foo bar</dt>

        <dd>
        build packages "foo", "bar" and their dependencies,
        non-parallel
        </dd>

    <dt>make foo bar -j 4 JOBS=2</dt>

        <dd>
        build packages "foo", "bar" and their dependencies,
        where up to 4 packages are build in parallel,
        each with up to 2 compiler processes running in parallel
        </dd>

    <dt>make check-requirements</dt>

        <dd>
        check most of the
        <a href="#requirements">requirements</a>
        if necessary
        &ndash; executed automatically
        before building packages
        </dd>

    <dt>make download</dt>

        <dd>
        download all packages,
        non-parallel,
        such that subsequent builds work without internet access
        </dd>

    <dt>make download-foo download-bar</dt>

        <dd>
        download packages "foo", "bar" and their dependencies,
        non-parallel
        </dd>

    <dt>make download-foo download-bar -j 4</dt>

        <dd>
        download packages "foo", "bar" and their dependencies,
        where up to 4 packages are downloaded in parallel
        </dd>

    <dt>make clean</dt>

        <dd>
        remove all package builds
        &ndash; use with caution!
        </dd>

    <dt>make clean-pkg</dt>

        <dd>
        remove all unused package files,
        handy after a successful update
        </dd>

    <dt>make update</dt>

        <dd>
        for internal use only!
        &ndash;
        update the version numbers of all packages,
        download the new versions and note their checksums
        </dd>

    <dt>make dist</dt>

        <dd>
        build a source distribution tarball and the website
        </dd>

    </dl>
</div>

<div class="section">
<h2 id="packages">List of Packages</h2>

    <p>
    See something missing? Feel free to <a href="#creating-packages">create a new package</a>.
    </p>
    <table id="package-list">
    </table>
</div>

<div class="section">
<h2 id="creating-packages">Guidelines for Creating Packages</h2>

    <ol>
    <li>
        <p>
        The package should be a
        <a href="http://www.gnu.org/philosophy/free-sw.html">free</a>
        <a href="http://www.debian.org/social_contract#guidelines">software</a>
        <a href="http://www.opensource.org/osd.html">library</a>
        that is really used by one of your applications.
        </p>

        <p>
        BTW, we're always curious about the applications people are porting.
        We maintain a
        <a href="#used-by">list of projects</a>
        which use MXE.
        No matter whether your project is free or proprietary
        &ndash; as long as it has its own website,
        we'd be happy to link to it.
        </p>

        <p>
        Also, feel free to link to us. :-)
        </p>
    </li>

    <li>
        <p>
        Grep through the <code>src/*.mk</code> files
        to find a project that is most similar to yours.
        (Really, <code>grep</code> is your friend here.)
        </p>

        <p>
        For instance,
        when adding a GNU library,
        you should take a package like
        <a href="https://github.com/mxe/mxe/blob/master/src/gettext.mk">gettext.mk</a>
        or
        <a href="https://github.com/mxe/mxe/blob/master/src/libiconv.mk">libiconv.mk</a>
        as the base of your work.
        When using a SourceForge project,
        you could start with a copy of
        <a href="https://github.com/mxe/mxe/blob/master/src/xmlwrapp.mk">xmlwrapp.mk</a>.
        And so on.
        </p>
    </li>

    <li>
        <p>
        Adjust the comments,
        fill in the <code>$(PKG)_*</code> fields.
        </p>

        <p>
        Be especially careful with the <code>$(PKG)_DEPS</code> section.
        The easiest way to get the dependencies right
        is to start with a minimal setup.
        That is,
        initialize MXE with <code>make gcc</code> only,
        then check whether your package builds successfully.
        </p>

        <p>
        Always list the dependency on <code>gcc</code> explicitly:
        </p>
        <pre>$(PKG)_DEPS     := gcc ...</pre>
    </li>

    <li>
        <p>
        Write your <code>$(PKG)_BUILD</code>.
        If your library has a <code>./configure</code> script,
        enable/disable all dependency libraries explicitly
        via "<code>--enable-*</code>" and "<code>--disable-*</code>" options.
        </p>
    </li>

    <li>
        <p>
        You might also have to provide a patch for it.
        In that case, have a look at other patches such as
        <a href="https://github.com/mxe/mxe/blob/master/src/sdl-2-fix-dinput.patch">sdl-2-fix-dinput.patch</a>.
        In particular, each patch file should be named as:
        </p>
        <pre>PACKAGE-PATCHNUMBER-DESCRIPTION.patch</pre>
        <p>
        and should start with:
        </p>
        <pre>This file is part of MXE.
See doc/index.html for further information.

This patch has been taken from:
https://...</pre>
        <p>
        where the URL points to the
        bugtracker entry,
        mailing list entry or
        website
        you took the patch from.
        </p>

        <p>
        If you created the patch yourself,
        please offer it to the upstream project first,
        and point to <em>that</em> URL,
        using the same wording:
        "This patch has been taken from:".
        </p>

        <p>
        Depending on the feedback you get from the upstream project,
        you might want to improve your patch.
        </p>
    </li>

    <li>
        <p>
        If you find some time,
        please provide a minimal test program for it.
        It should be
        simple,
        stand alone and
        should work unmodified for many (all?) future versions of the library.
        Test programs are named as:
        </p>
        <pre>PACKAGE-test.c</pre>
        or
        <pre>PACKAGE-test.cpp</pre>
        <p>
        depending on whether it is a C or C++ library.
        To get a clue,
        please have a look at existing test programs such as
        <a href="https://github.com/mxe/mxe/blob/master/src/sdl-test.c">sdl-test.c</a>.
        </p>

        <p>
        At the very end of your <code>*.mk</code> file
        you should build the test program in a generic way,
        using strict compiler flags.
        The last few lines of
        <a href="https://github.com/mxe/mxe/blob/master/src/sdl.mk">sdl.mk</a>
        will give you a clue.
        </p>
    </li>

    <li>
        <p>
        You could also try to provide a <code>$(PKG)_UPDATE</code> section.
        However, that requires some experience and "feeling" for it.
        So it is perfectly okay if you leave the <code>$(PKG)_UPDATE</code> section empty.
        We'll fill that in for you.
        It's a funny exercise.
        </p>
    </li>

    <li>
        <p>
        Check that you don't have "dirty stuff" in your <code>*.mk</code> files,
        such as TAB characters or trailing spaces at lines endings.
        Have a look at random <code>*.mk</code> files
        to get a feeling for the coding style.
        </p>

        <p>
        The same holds for your test program.
        </p>

        <p>
        However, patch files should always appear
        in the same coding style as the files they are patching.
        </p>

        <p>
        Finally, in your <code>$(PKG)_BUILD</code> section,
        please check that you use our portability variables:
        </p>
        <table class="translation">
            <tr><td><code>bash</code></td>      <td>&rarr;</td><td><code>$(SHELL)</code></td></tr>
            <tr><td><code>install</code></td>   <td>&rarr;</td><td><code>$(INSTALL)</code></td></tr>
            <tr><td><code>libtool</code></td>   <td>&rarr;</td><td><code>$(LIBTOOL)</code></td></tr>
            <tr><td><code>libtoolize</code></td><td>&rarr;</td><td><code>$(LIBTOOLIZE)</code></td></tr>
            <tr><td><code>make</code></td>      <td>&rarr;</td><td><code>$(MAKE)</code></td></tr>
            <tr><td><code>patch</code></td>     <td>&rarr;</td><td><code>$(PATCH)</code></td></tr>
            <tr><td><code>sed</code></td>       <td>&rarr;</td><td><code>$(SED)</code></td></tr>
        </table>
    </li>

    <li>
        <p>
        Check whether everything runs fine.
        If you have some trouble,
        don't hesitate to ask on the
        <a href="http://lists.nongnu.org/mailman/listinfo/mingw-cross-env-list">mailing list</a>,
        providing your <code>*.mk</code> file so far.
        </p>
    </li>

    <li>
        <p>
        Propose your final <code>*.mk</code> file to the mailing list.
        Don't forget to tell us
        if there are some pieces in your <code>*.mk</code> file
        you feel unsure about.
        We'll then have a specific look at those parts,
        which avoids trouble for you and us in the future.
        </p>
    </li>
    </ol>
</div>

<div class="section">
<h2 id="copyright">Copyright © <span class="years">2007–2012</span></h2>

    <ul id="authors-list" class="compact-list">
    <li>Volker Grabsch</li>
    <li>Mark Brand</li>
    <li>Tony Theodore</li>
    <li><a href="https://www.ohloh.net/p/mxe/contributors">... and many other contributors</a></li>
    </ul>

    <p>(contact via the
       <a href="http://lists.nongnu.org/mailman/listinfo/mingw-cross-env-list">project mailing list</a>)</p>

    <p>
    Permission is hereby granted, free of charge, to any person obtaining
    a copy of this software and associated documentation files (the
    "Software"), to deal in the Software without restriction, including
    without limitation the rights to use, copy, modify, merge, publish,
    distribute, sublicense, and/or sell copies of the Software, and to
    permit persons to whom the Software is furnished to do so, subject
    to the following conditions:
    </p>

    <p>
    The above copyright notice and this permission notice shall be
    included in all copies or substantial portions of the Software.
    </p>

    <p>
    THE SOFTWARE IS PROVIDED "AS IS", WITHOUT WARRANTY OF ANY KIND,
    EXPRESS OR IMPLIED, INCLUDING BUT NOT LIMITED TO THE WARRANTIES OF
    MERCHANTABILITY, FITNESS FOR A PARTICULAR PURPOSE AND NONINFRINGEMENT.
    IN NO EVENT SHALL THE AUTHORS OR COPYRIGHT HOLDERS BE LIABLE FOR ANY
    CLAIM, DAMAGES OR OTHER LIABILITY, WHETHER IN AN ACTION OF CONTRACT,
    TORT OR OTHERWISE, ARISING FROM, OUT OF OR IN CONNECTION WITH THE
    SOFTWARE OR THE USE OR OTHER DEALINGS IN THE SOFTWARE.
    </p>
</div>

<div class="section">
<h2 id="history">History</h2>

    <dl>

    <dt>2012-xx-xx &ndash; Release <span id="latest-version">2.22</span></dt>
    <dd>
        <p>
        <a href="http://mxe.cc/#download">Download</a> |
        <a href="http://hg.savannah.nongnu.org/hgweb/mingw-cross-env/log/2.22">Changelog</a>
        </p>

        <p>
        The project has been
        <a href="http://lists.nongnu.org/archive/html/mingw-cross-env-list/2012-03/msg00101.html">renamed</a>
        from mingw-cross-env to MXE (M&nbsp;cross&nbsp;environment).
        </p>

        <p>
        The release tarballs have been replaced with a <a href="#download">Git checkout</a>.
        </p>

        <p>
        Most packages were updated to their latest version.
        </p>

        <p>
        New packages are supported:
        agg, cgal, eigen, file, gta, json-c, libgnurx, libharu,
        libircclient, libssh2, libxml++, llvm, lzo, mpfr, nettle,
        opencsg, qjson, qwtplot3d, vtk, and wt.
        </p>
    </dd>

    <dt>2011-06-07 &ndash; Release 2.21</dt>
    <dd>
        <p>
        <a href="https://bitbucket.org/vog/mingw-cross-env/downloads/mingw-cross-env-2.21.tar.gz">Download</a> |
        <a href="http://hg.savannah.nongnu.org/hgweb/mingw-cross-env/log/2.21">Changelog</a>
        </p>

        <p>
        Minor bugfixes in several packages.
        </p>

        <p>
        Almost all packages are updated to their latest version.
        </p>

        <p>
        Packages gtkmm and gtksourceviewmm have been renamed to gtkmm2 and gtksourceviewmm2.
        </p>

        <p>
        New packages are supported:
        libass, poco, and t4k_common.
        </p>
    </dd>

    <dt>2011-04-05 &ndash; Release 2.20</dt>
    <dd>
        <p>
        <a href="https://bitbucket.org/vog/mingw-cross-env/downloads/mingw-cross-env-2.20.tar.gz">Download</a> |
        <a href="http://hg.savannah.nongnu.org/hgweb/mingw-cross-env/log/2.20">Changelog</a>
        </p>

        <p>
        This release fixes a download error caused by the pixman project
        (a sudden change of their URL scheme without proper redirects).
        <a href="http://www.w3.org/Provider/Style/URI">That sort of thing should never happen!</a>
        </p>
    </dd>

    <dt>2011-03-19 &ndash; Release 2.19</dt>
    <dd>
        <p>
        <a href="https://bitbucket.org/vog/mingw-cross-env/downloads/mingw-cross-env-2.19.tar.gz">Download</a> |
        <a href="http://hg.savannah.nongnu.org/hgweb/mingw-cross-env/log/2.19">Changelog</a>
        </p>

        <p>
        The download mechanisms are improved.
        </p>

        <p>
        A CMake toolchain file is provided
        to simplify cross-compiling projects which use CMake.
        </p>

        <p>
        Support for Debian/Lenny is dropped.
        </p>

        <p>
        Package gtk is renamed to gtk2.
        </p>

        <p>
        Almost all packages are updated to their latest version.
        </p>

        <p>
        New packages are supported:
        dbus, graphicsmagick, libical, liboauth, physfs, and vigra.
        </p>

        <p>
        Note for <code>boost::filesystem</code> users:
        <a href="http://beta.boost.org/doc/libs/1_46_1/libs/filesystem/v3/doc/index.htm">Version 3 is a major revision</a>
        and now the default in 1.46.
        </p>
    </dd>

    <dt>2010-12-15 &ndash; Release 2.18</dt>
    <dd>
        <p>
        <a href="http://download.savannah.nongnu.org/releases/mingw-cross-env/mingw-cross-env-2.18.tar.gz">Download</a> |
        <a href="http://hg.savannah.nongnu.org/hgweb/mingw-cross-env/log/2.18">Changelog</a>
        </p>

        <p>
        This release fixes a checksum error caused by the atkmm project
        (a sudden change of their current source tarball).
        <a href="http://www.w3.org/Provider/Style/URI">That sort of thing should never happen!</a>
        </p>
    </dd>

    <dt>2010-12-11 &ndash; Release 2.17</dt>
    <dd>
        <p>
        <a href="http://download.savannah.nongnu.org/releases/mingw-cross-env/mingw-cross-env-2.17.tar.gz">Download</a> |
        <a href="http://hg.savannah.nongnu.org/hgweb/mingw-cross-env/log/2.17">Changelog</a>
        </p>

        <p>
        This release provides some improvements of the build system
        such as an automatic check for most of the requirements.
        </p>

        <p>
        All packages are updated to their latest version.
        </p>

        <p>
        New packages are supported:
        bfd, blas, cblas, dcmtk, ftgl, lapack, lcms1,
        mingw-utils, mxml, suitesparse and tinyxml.
        </p>
    </dd>

    <dt>2010-10-27 &ndash; Release 2.16</dt>
    <dd>
        <p>
        <a href="http://download.savannah.nongnu.org/releases/mingw-cross-env/mingw-cross-env-2.16.tar.gz">Download</a> |
        <a href="http://hg.savannah.nongnu.org/hgweb/mingw-cross-env/log/2.16">Changelog</a>
        </p>

        <p>
        This release provides lots of improvements to
        the build system as well as the documentation.
        </p>

        <p>
        Support for OpenSolaris is dropped.
        </p>

        <p>
        Almost all packages are updated to their latest version.
        </p>

        <p>
        Many new packages are supported:
        atkmm, cairomm, cunit, faac, faad2, ffmpeg, gdk-pixbuf, glibmm,
        gtkglextmm, gtkmm, gtksourceview, gtksourceviewmm, imagemagick,
        lame, libiberty, libsigc++, libvpx, matio, openal, opencore-amr,
        pangomm, pfstools, plotmm, sdl_sound and x264.
        </p>
    </dd>

    <dt>2010-06-16 &ndash; Release 2.15</dt>
    <dd>
        <p>
        <a href="http://download.savannah.nongnu.org/releases/mingw-cross-env/mingw-cross-env-2.15.tar.gz">Download</a> |
        <a href="http://hg.savannah.nongnu.org/hgweb/mingw-cross-env/log/2.15">Changelog</a>
        </p>

        <p>
        This release fixes download errors caused by the Qt project
        (a sudden change of their current source tarball).
        </p>

        <p>
        Almost all packages are updated to their latest version.
        </p>
    </dd>

    <dt>2010-06-08 &ndash; Release 2.14</dt>
    <dd>
        <p>
        <a href="http://download.savannah.nongnu.org/releases/mingw-cross-env/mingw-cross-env-2.14.tar.gz">Download</a> |
        <a href="http://hg.savannah.nongnu.org/hgweb/mingw-cross-env/log/2.14">Changelog</a>
        </p>

        <p>
        This release fixes download errors caused by the MinGW project
        (a sudden change of their URL scheme without proper redirects).
        <a href="http://www.w3.org/Provider/Style/URI">That sort of thing should never happen!</a>
        </p>

        <p>
        Almost all packages are updated to their latest version.
        </p>

        <p>
        New packages are supported:
        libarchive, libgee and xvidcore.
        </p>
    </dd>

    <dt>2010-05-31 &ndash; Release 2.13</dt>
    <dd>
        <p>
        <a href="http://download.savannah.nongnu.org/releases/mingw-cross-env/mingw-cross-env-2.13.tar.gz">Download</a> |
        <a href="http://hg.savannah.nongnu.org/hgweb/mingw-cross-env/log/2.13">Changelog</a>
        </p>

        <p>
        This release switches back from TDM to the official GCC,
        thus supporting the current GCC&nbsp;4.5.
        </p>

        <p>
        The set of DirectX headers is improved and more complete.
        </p>

        <p>
        The deadlock issues with Pthreads-w32 are fixed.
        </p>

        <p>
        A static build of GDB is provided,
        i.e. a standalone "gdb.exe"
        that doesn't require any extra DLLs.
        </p>

        <p>
        More packages are backed by test programs.
        </p>

        <p>
        Many "sed hacks" are replaced by proper portability patches.
        </p>

        <p>
        Almost all packages are updated to their latest version.
        </p>

        <p>
        Many new packages are supported:
        fribidi, gc, gdb, gmp, gsl, gst-plugins-base, gst-plugins-good,
        gstreamer, gtkglext, guile, libcroco, libffi, liboil, libpaper,
        libshout, libunistring and xine-lib.
        </p>
    </dd>

    <dt>2010-02-21 &ndash; Release 2.12</dt>
    <dd>
        <p>
        <a href="http://download.savannah.nongnu.org/releases/mingw-cross-env/mingw-cross-env-2.12.tar.gz">Download</a> |
        <a href="http://hg.savannah.nongnu.org/hgweb/mingw-cross-env/log/2.12">Changelog</a>
        </p>

        <p>
        This release fixes some minor build issues,
        and contains a first small set of test programs
        to check the package builds.
        </p>

        <p>
        The build rules are simplified
        by calling generators like Autotools and Flex,
        instead of patching the generated files.
        </p>

        <p>
        Almost all packages are updated to their latest version.
        </p>

        <p>
        Many new packages are supported:
        aubio, devil, directx, exiv2, fftw, freeimage, gsoap,
        id3lib, liblo, libpano13, librsvg, libsamplerate,
        muparser, openscenegraph, portaudio and sdl_pango.
        </p>
    </dd>

    <dt>2010-02-20 &ndash; Release 2.11</dt>
    <dd>
        <p>
        <a href="http://download.savannah.nongnu.org/releases/mingw-cross-env/mingw-cross-env-2.11.tar.gz">Download</a> |
        <a href="http://hg.savannah.nongnu.org/hgweb/mingw-cross-env/log/2.11">Changelog</a>
        </p>

        <p>
        This release contains a packaging bug.
        Please use release 2.12 instead.
        </p>
    </dd>

    <dt>2009-12-23 &ndash; Release 2.10</dt>
    <dd>
        <p>
        <a href="http://download.savannah.nongnu.org/releases/mingw-cross-env/mingw-cross-env-2.10.tar.gz">Download</a> |
        <a href="http://hg.savannah.nongnu.org/hgweb/mingw-cross-env/log/2.10">Changelog</a>
        </p>

        <p>
        This release adds support for many new packages:
        flac, libmad, libsndfile, sdl_net, speex, postgresql,
        freetds, openssl, plotutils, taglib, lcms, freeglut,
        xerces and zziplib.
        </p>

        <p>
        Almost all packages are updated to their latest version.
        </p>

        <p>
        In addition to the libraries
        some command line tools such as psql.exe are built, too.
        </p>

        <p>
        The placements of logfiles, as well as many other build details, have been improved.
        </p>
    </dd>

    <dt>2009-10-24 &ndash; Release 2.9</dt>
    <dd>
        <p>
        <a href="http://download.savannah.nongnu.org/releases/mingw-cross-env/mingw-cross-env-2.9.tar.gz">Download</a> |
        <a href="http://hg.savannah.nongnu.org/hgweb/mingw-cross-env/log/2.9">Changelog</a>
        </p>

        <p>
        This release adds support for Qt, VMime and libmng.
        </p>

        <p>
        The target triplet is updated to i686-pc-mingw32.
        </p>

        <p>
        OpenMP support is enabled in GCC.
        </p>

        <p>
        Almost all packages are updated to their latest version.
        </p>
    </dd>

    <dt>2009-09-11 &ndash; Release 2.8</dt>
    <dd>
        <p>
        <a href="http://download.savannah.nongnu.org/releases/mingw-cross-env/mingw-cross-env-2.8.tar.gz">Download</a> |
        <a href="http://hg.savannah.nongnu.org/hgweb/mingw-cross-env/log/2.8">Changelog</a>
        </p>

        <p>
        This release comes with a better look &amp; feel
        by providing a highlevel overview of the build process.
        </p>

        <p>
        The detailed build messages are stored into
        separate log files for each package,
        so parallel builds don't intermix them anymore.
        </p>

        <p>
        The download URLs of SourceForge packages
        are adjusted to ensure that
        the selected SourceForge mirror is really used
        and not circumvalented via HTTP redirects to other mirrors.
        </p>

        <p>
        Almost all packages are updated to their latest version.
        </p>

        <p>
        The whole mingw-cross-env project has moved to
        <a href="https://savannah.nongnu.org/">Savannah</a>.
        So all URIs have changed,
        but the old URIs
        redirect to the new locations seamlessly.
        </p>

        <p>
        Everyone is invited to join the freshly created
        <a href="http://lists.nongnu.org/mailman/listinfo/mingw-cross-env-list">project mailing list</a>.
        </p>
    </dd>

    <dt>2009-08-11 &ndash; Release 2.7</dt>
    <dd>
        <p>
        <a href="http://download.savannah.nongnu.org/releases/mingw-cross-env/mingw-cross-env-2.7.tar.gz">Download</a> |
        <a href="http://hg.savannah.nongnu.org/hgweb/mingw-cross-env/log/2.7">Changelog</a>
        </p>

        <p>
        This release
        provides an improved version recognition
        for SourceForge packages.
        SourceForge changed their page layout
        in a way that makes it much harder
        to identify the current version of a package.
        </p>

        <p>
        Additionally,
        almost all packages are updated to their latest version.
        </p>
    </dd>

    <dt>2009-06-19 &ndash; Release 2.6</dt>
    <dd>
        <p>
        <a href="http://download.savannah.nongnu.org/releases/mingw-cross-env/mingw-cross-env-2.6.tar.gz">Download</a> |
        <a href="http://hg.savannah.nongnu.org/hgweb/mingw-cross-env/log/2.6">Changelog</a>
        </p>

        <p>
        This release contains some portability fixes
        which allow it to run on a wider range of systems
        such as Frugalware.
        </p>

        <p>
        The documentation and website are completely revised.
        </p>

        <p>
        New packages such as
        CppUnit, libUsb, NSIS, Popt, SQLite and Theora
        are supported.
        </p>

        <p>
        Almost all packages are updated to their latest version.
        </p>

        <p>
        A new command "make download" is implemented.
        </p>
    </dd>

    <dt>2009-04-06 &ndash; Release 2.5</dt>
    <dd>
        <p>
        <a href="http://download.savannah.nongnu.org/releases/mingw-cross-env/mingw-cross-env-2.5.tar.gz">Download</a> |
        <a href="http://hg.savannah.nongnu.org/hgweb/mingw-cross-env/log/2.5">Changelog</a>
        </p>

        <p>
        This release fixes a download error caused by the MinGW project.
        They suddenly changed the names of their source tarballs.
        <a href="http://www.w3.org/Provider/Style/URI">That sort of thing should never happen!</a>
        </p>

        <p>
        This release also contains some bugfixes
        which allow it to run on a wider range of systems.
        </p>

        <p>
        All downloaded files are now
        verified by their SHA-1 checksums.
        </p>

        <p>
        New versions of various packages are supported.
        </p>
    </dd>

    <dt>2009-03-08 &ndash; Release 2.4</dt>
    <dd>
        <p>
        <a href="http://download.savannah.nongnu.org/releases/mingw-cross-env/mingw-cross-env-2.4.tar.gz">Download</a> |
        <a href="http://hg.savannah.nongnu.org/hgweb/mingw-cross-env/log/2.4">Changelog</a>
        </p>

        <p>
        This release provides many new libraries such as
        wxWidgets, GTK+ and OpenEXR.
        </p>

        <p>
        In addition, new versions of various packages
        are supported.
        </p>
    </dd>

    <dt>2009-02-09 &ndash; Release 2.3</dt>
    <dd>
        <p>
        <a href="http://download.savannah.nongnu.org/releases/mingw-cross-env/mingw-cross-env-2.3.tar.gz">Download</a> |
        <a href="http://hg.savannah.nongnu.org/hgweb/mingw-cross-env/log/2.3">Changelog</a>
        </p>

        <p>
        This release fixes some serious build problems on FreeBSD and MacOS-X.
        </p>

        <p>
        The Makefile has a new target "clean-pkg"
        and allows to be called from a separate build directory
        via "make -f .../Makefile".
        </p>

        <p>
        Some new versions of the packages are supported,
        especially GCC-4.3 by switching from MinGW GCC to
        <a href="http://www.tdragon.net/recentgcc/">TDM-GCC</a>.
        </p>
    </dd>

    <dt>2009-01-31 &ndash; Release 2.2<dt>
    <dd>
        <p>
        <a href="http://download.savannah.nongnu.org/releases/mingw-cross-env/mingw-cross-env-2.2.tar.gz">Download</a> |
        <a href="http://hg.savannah.nongnu.org/hgweb/mingw-cross-env/log/2.2">Changelog</a>
        </p>

        <p>
        This release fixes some minor build problems.
        </p>

        <p>
        It also supports some new packages and
        some newer versions of the already supported packages.
        </p>

        <p>
        Parallelization is now disabled by default.
        </p>
    </dd>

    <dt>2008-12-13 &ndash; Release 2.1</dt>
    <dd>
        <p>
        <a href="http://download.savannah.nongnu.org/releases/mingw-cross-env/mingw-cross-env-2.1.tar.gz">Download</a> |
        <a href="http://hg.savannah.nongnu.org/hgweb/mingw-cross-env/log/2.1">Changelog</a>
        </p>

        <p>
        This release fixes a download error caused by the GDAL project.
        They suddenly changed their download URLs.
        <a href="http://www.w3.org/Provider/Style/URI">That sort of thing should never happen!</a>
        </p>

        <p>
        In addition, some newer versions of various packages are supported.
        </p>

        <p>
        There is also a small compatibility fix for OS X.
        </p>
    </dd>

    <dt>2008-11-10 &ndash; Release 2.0</dt>
    <dd>
        <p>
        <a href="http://download.savannah.nongnu.org/releases/mingw-cross-env/mingw-cross-env-2.0.tar.gz">Download</a> |
        <a href="http://hg.savannah.nongnu.org/hgweb/mingw-cross-env/log/2.0">Changelog</a>
        </p>

        <p>
        The shell script has been rewritten as Makefile
        and supports partial builds and parallel builds.
        </p>

        <p>
        As usual,
        this release also supports some new packages and
        some newer versions of the already supported packages.
        </p>
    </dd>

    <dt>2008-01-11 &ndash; Release 1.4</dt>
    <dd>
        <p>
        <a href="http://download.savannah.nongnu.org/releases/mingw-cross-env/mingw-cross-env-1.4.tar.gz">Download</a> |
        <a href="http://hg.savannah.nongnu.org/hgweb/mingw-cross-env/log/1.4">Changelog</a>
        </p>

        <p>
        This release now includes a tutorial by Hans Bezemer
        and has improved compile options of FLTK.
        As usual, it supports some newer versions of the libraries.
        </p>

        <p>
        At the <a href="http://www.fefe.de/nowindows/">request of its author</a>,
        libowfat is no longer supported from this release on.
        </p>

        <p>
        The script now uses a specific SourceForge mirror
        instead of randomly chosen ones,
        because the download phase
        often stumbled on some very slow mirrors.
        </p>
    </dd>

    <dt>2007-12-23 &ndash; Release 1.3</dt>
    <dd>
        <p>
        <a href="http://download.savannah.nongnu.org/releases/mingw-cross-env/mingw-cross-env-1.3.tar.gz">Download</a> |
        <a href="http://hg.savannah.nongnu.org/hgweb/mingw-cross-env/log/1.3">Changelog</a>
        </p>

        <p>
        A sudden change in the download URLs of GEOS
        made the automatic download fail.
        <a href="http://www.w3.org/Provider/Style/URI">Such changes should never happen!</a>
        But it happened,
        and this quick release is an attempt to limit the damage.
        </p>

        <p>
        This release also supports some newer versions of the libraries
        including support for fontconfig-2.5.0.
        </p>
    </dd>

    <dt>2007-12-13 &ndash; Release 1.2</dt>
    <dd>
        <p>
        <a href="http://download.savannah.nongnu.org/releases/mingw-cross-env/mingw-cross-env-1.2.tar.gz">Download</a> |
        <a href="http://hg.savannah.nongnu.org/hgweb/mingw-cross-env/log/1.2">Changelog</a>
        </p>

        <p>
        This release is a switch from gcc-3 to gcc-4.
        It also supports a new library and
        some newer versions of the already supported libraries.
        </p>
    </dd>

    <dt>2007-07-24 &ndash; Release 1.1</dt>
    <dd>
        <p>
        <a href="http://download.savannah.nongnu.org/releases/mingw-cross-env/mingw-cross-env-1.1.tar.gz">Download</a> |
        <a href="http://hg.savannah.nongnu.org/hgweb/mingw-cross-env/log/1.1">Changelog</a>
        </p>

        <p>
        This release is the result of the public attention the release 1.0 got.
        It contains many improvements suggested by its first users,
        and adds support for many new libraries.
        </p>

        <p>
        Thanks to Rocco Rutte who contributed many code snippets.
        </p>
    </dd>

    <dt>2007-06-19 &ndash; Release 1.0</dt>
    <dd>
        <p>
        <a href="http://download.savannah.nongnu.org/releases/mingw-cross-env/mingw-cross-env-1.0.tar.gz">Download</a> |
        <a href="http://hg.savannah.nongnu.org/hgweb/mingw-cross-env/log/1.0">Changelog</a>
        </p>

        <p>
        This first release has been created in a 7-day-sprint.
        </p>
    </dd>

    <dt>2007-06-12 &ndash; Project start</dt>
    <dd>
    </dd>

    </dl>
</div>

<div class="section">
<h2 id="see-also">See also</h2>

    <h3>This project</h3>

    <ul class="compact-list">
    <li>
        <a href="http://mxe.cc/">Project website</a>
    </li>
    <li>
        <a href="http://lists.nongnu.org/mailman/listinfo/mingw-cross-env-list">Project mailing list</a>
    </li>
    <li>
        <a href="http://savannah.nongnu.org/projects/mingw-cross-env">Project entry on Savannah</a>
    </li>
    <li>
        <a href="https://bitbucket.org/vog/mingw-cross-env">Project entry on Bitbucket</a>
    </li>
    <li>
        <a href="http://freshmeat.net/projects/mingw_cross_env">Project entry on Freshmeat</a>
        / <a href="http://freshmeat.net/projects/mingw_cross_env/comments">comments section</a>
    </li>
    <li>
        <a href="http://lists.debian.org/debian-embedded/2007/06/msg00007.html">First release anouncement</a>
        and the discussion around it
    </li>
    </ul>

    <h3>Related projects</h3>

    <ul>
    <li>
        <a href="http://download.opensuse.org/repositories/windows:/mingw:/win32/SLE_11/noarch/">openSUSE MinGW packages</a>
        <br>
        win32 cross compiling packages by openSUSE
    </li>
    <li>
        <a href="https://admin.fedoraproject.org/pkgdb/acls/list/**mingw**">Fedora MinGW packages</a>
        <br>
        win32 cross compiling packages by Fedora
    </li>
    <li>
        <a href="http://www.sandroid.org/imcross/">IMCROSS</a>
        <br>
        another project with similar goal
    </li>
    <li>
        <a href="http://packages.debian.org/stable/devel/mingw32">mingw32 Debian package</a>
        <br>
        bare win32 cross compiler
    </li>
    <li>
        <a href="http://gnuwin32.sourceforge.net/">GnuWin32</a>
        <br>
        win32 ports of many free software packages
    </li>
    <li>
        <a href="http://www.libsdl.org/extras/win32/cross/README.txt">MinGW cross-compiler build script</a>
        <br>
        old script provided by the
        <a href="http://www.libsdl.org/">SDL project</a>
    </li>
    </ul>

    <h3>Related articles</h3>

    <ul>
    <li>
        <a href="http://thebeezspeaks.blogspot.com/2009/04/cross-compilers-new-wave.html">Cross compilers, the new wave</a>
        <br>
        appeared on
        <a href="http://lxer.com/module/newswire/view/118868">LXer</a>
        and
        <a href="http://www.linuxtoday.com/developer/2009041501335RVSWDV">Linux Today</a>
    </li>
    <li>
        <a href="http://wiki.njh.eu/Cross_Compiling_for_Win32">Cross Compiling for Win32</a>
        <br>
        overview of win32 cross compiling
    </li>
    <li>
        <a href="http://www.mingw.org/wiki/LinuxCrossMinGW">MinGW cross compiler for Linux build environment</a>
        <br>
        official tutorial of the
        <a href="">MinGW project</a>
    </li>
    <li>
        <a href="http://wiki.wxwidgets.org/Cross-Compiling_Under_Linux#Cross-compiling_under_Linux_for_MS_Windows">Cross-compiling under Linux for MS Windows</a>
        <br>
        old tutorial provided by the
        <a href="http://www.wxwidgets.org/">wxWidgets project</a>
    </li>
    </ul>
</div>

<<<<<<< HEAD
    <h3 id="used-by">Projects which use MXE</h3>
=======
<div class="section">
<h2 id="used-by">Projects which use mingw-cross-env</h2>
>>>>>>> 24151218

    <ul class="compact-list">
    <li>
        <a href="http://toppler.sourceforge.net/">Tower Toppler</a>
    </li>
    <li>
        <a href="http://pushover.sourceforge.net/">Pushover</a>
    </li>
    <li>
        <a href="http://www.xs4all.nl/~thebeez/4tH/">The 4tH Compiler</a>
    </li>
    <li>
        <a href="http://springrts.com/">Spring RTS</a>
    </li>
    <li>
        <a href="http://github.com/phtrivier/ube">U.B.E</a>
    </li>
    <li>
        <a href="http://marathon.sourceforge.net/">Marathon Aleph One</a>
    </li>
    <li>
        <a href="http://sourceforge.net/projects/aorta/">Aorta</a>
    </li>
    <li>
        <a href="http://msmtp.sourceforge.net/">msmtp</a>
    </li>
    <li>
        <a href="http://mpop.sourceforge.net/">mpop</a>
    </li>
    <li>
        <a href="http://cvtool.sourceforge.net/">cvtool</a>
    </li>
    <li>
        <a href="http://tux4kids.alioth.debian.org/tuxmath/">Tux Math</a>
    </li>
    <li>
        <a href="http://tux4kids.alioth.debian.org/tuxtype/">Tux Typing</a>
    </li>
    <li>
        <a href="http://gcompris.net/">GCompris</a>
    </li>
    <li>
        <a href="http://www.nongnu.org/gta/">Generic Tagged Arrays</a>
    </li>
    <li>
        <a href="http://qtads.sourceforge.net/">QTads</a>
    </li>
    <li>
        <a href="http://ufoai.ninex.info/">UFO: Alien Invasion</a>
    </li>
    <li>
        <a href="http://www.pokerth.net/">PokerTH</a>
    </li>
    <li>
        <a href="http://www.tug.org/texworks/">TeXworks</a>
    </li>
    <li>
        <a href="http://bino.nongnu.org/">Bino</a>
    </li>
    <li>
        <a href="http://www.ros.org/wiki/eros">Eros</a>
    </li>
    <li>
        <a href="http://www.bunkus.org/videotools/mkvtoolnix/">MKVToolNix</a>
    </li>
    <li>
        <a href="http://www.openscad.org/">OpenSCAD</a>
    </li>
    <li>
        <a href="http://wz2100.net/">Warzone 2100</a>
    </li>
    <li>
        <a href="http://lightspark.github.com/">Lightspark</a>
    </li>
    <li>
        <a href="http://ifwiki.org/index.php/Hugor">Hugor</a>
    </li>
    </ul>
</div>

</body>
</html><|MERGE_RESOLUTION|>--- conflicted
+++ resolved
@@ -1916,12 +1916,8 @@
     </ul>
 </div>
 
-<<<<<<< HEAD
-    <h3 id="used-by">Projects which use MXE</h3>
-=======
 <div class="section">
-<h2 id="used-by">Projects which use mingw-cross-env</h2>
->>>>>>> 24151218
+<h2 id="used-by">Projects which use MXE</h2>
 
     <ul class="compact-list">
     <li>
