--- conflicted
+++ resolved
@@ -10,12 +10,8 @@
 $(PKG)_FILE     := freetds-$($(PKG)_VERSION).tar.gz
 $(PKG)_WEBSITE  := http://www.freetds.org/
 $(PKG)_URL      := http://ibiblio.org/pub/Linux/ALPHA/$(PKG)/stable/$($(PKG)_FILE)
-<<<<<<< HEAD
+$(PKG)_URL_2    := http://ftp.de.debian.org/debian/pool/main/f/$(PKG)/$(PKG)_$($(PKG)_VERSION).orig.tar.gz
 $(PKG)_DEPS     := gcc libiconv gnutls
-=======
-$(PKG)_URL_2    := http://ftp.de.debian.org/debian/pool/main/f/$(PKG)/$(PKG)_$($(PKG)_VERSION).orig.tar.gz
-$(PKG)_DEPS     := gcc libiconv
->>>>>>> 7faec854
 
 define $(PKG)_UPDATE
     wget -q -O- 'http://freetds.cvs.sourceforge.net/viewvc/freetds/freetds/' | \
