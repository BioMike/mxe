--- conflicted
+++ resolved
@@ -30,17 +30,10 @@
         --disable-shared \
         --without-threads \
         scm_cv_struct_timespec=no \
-<<<<<<< HEAD
         LIBS='-lunistring -lintl -liconv -ldl' \
         CFLAGS='-Wno-unused-but-set-variable -Wno-unused-value'
-    $(MAKE) -C '$(1)' -j '$(JOBS)' schemelib_DATA=
-    $(MAKE) -C '$(1)' -j 1 install schemelib_DATA=
-=======
-        LIBS='-lunistring -lintl -liconv' \
-        CFLAGS='-Wno-unused-but-set-variable'
-    $(MAKE) -C '$(1)' -j '$(JOBS)' schemelib_DATA= info_TEXINFOS=
-    $(MAKE) -C '$(1)' -j 1 install schemelib_DATA= info_TEXINFOS=
->>>>>>> cefa2533
+    $(MAKE) -C '$(1)' -j '$(JOBS)' $(MXE_DISABLE_CRUFT) schemelib_DATA=
+    $(MAKE) -C '$(1)' -j 1 install $(MXE_DISABLE_CRUFT) schemelib_DATA=
 
     '$(TARGET)-gcc' \
         -W -Wall -Werror -ansi -pedantic \
