# This file is part of mingw-cross-env.
# See doc/index.html for further information.

# gdb
PKG             := gdb
<<<<<<< HEAD
$(PKG)_VERSION  := 7.2
$(PKG)_CHECKSUM := 14daf8ccf1307f148f80c8db17f8e43f545c2691
=======
$(PKG)_VERSION  := 7.3.1
$(PKG)_CHECKSUM := e57f2c7f93536ef54fab728eb733bf2c36550718
>>>>>>> efaf6a29
$(PKG)_SUBDIR   := gdb-$($(PKG)_VERSION)
$(PKG)_FILE     := gdb-$($(PKG)_VERSION)a.tar.bz2
$(PKG)_WEBSITE  := http://www.gnu.org/software/gdb/
$(PKG)_URL      := ftp://ftp.gnu.org/pub/gnu/$(PKG)/$($(PKG)_FILE)
$(PKG)_URL_2    := ftp://ftp.cs.tu-berlin.de/pub/gnu/$(PKG)/$($(PKG)_FILE)
$(PKG)_DEPS     := gcc expat libiconv zlib

define $(PKG)_UPDATE
    wget -q -O- 'http://ftp.gnu.org/gnu/gdb/?C=M;O=D' | \
    $(SED) -n 's,.*<a href="gdb-\([0-9][^"]*\)\.tar.*,\1,p' | \
    grep -v '^7\.3a' | \
    sort -r | \
    head -1
endef

define $(PKG)_BUILD
    cd '$(1)' && ./configure \
        --host='$(TARGET)' \
        --disable-shared \
        --prefix='$(PREFIX)/$(TARGET)' \
        CONFIG_SHELL=$(SHELL)
    $(MAKE) -C '$(1)' -j '$(JOBS)'
    $(MAKE) -C '$(1)' -j 1 install
endef<|MERGE_RESOLUTION|>--- conflicted
+++ resolved
@@ -3,13 +3,8 @@
 
 # gdb
 PKG             := gdb
-<<<<<<< HEAD
-$(PKG)_VERSION  := 7.2
-$(PKG)_CHECKSUM := 14daf8ccf1307f148f80c8db17f8e43f545c2691
-=======
 $(PKG)_VERSION  := 7.3.1
 $(PKG)_CHECKSUM := e57f2c7f93536ef54fab728eb733bf2c36550718
->>>>>>> efaf6a29
 $(PKG)_SUBDIR   := gdb-$($(PKG)_VERSION)
 $(PKG)_FILE     := gdb-$($(PKG)_VERSION)a.tar.bz2
 $(PKG)_WEBSITE  := http://www.gnu.org/software/gdb/
