--- conflicted
+++ resolved
@@ -7,15 +7,9 @@
 $(PKG)_CHECKSUM := 8e69b64ee1fc9f9131abbc4bf38d9c27ab60ebce
 $(PKG)_SUBDIR   := ImageMagick-$($(PKG)_VERSION)
 $(PKG)_FILE     := ImageMagick-$($(PKG)_VERSION).tar.xz
-<<<<<<< HEAD
-$(PKG)_URL      := http://www.imagemagick.org/download/$($(PKG)_FILE)
-$(PKG)_URL_2    := http://ftp.nluug.nl/ImageMagick/$($(PKG)_FILE)
-$(PKG)_DEPS     := gcc bzip2 ffmpeg fftw freetype jasper jpeg lcms liblqr-1 libpng libltdl openexr pthreads tiff
-=======
 $(PKG)_URL      := http://www.imagemagick.org/download/releases/$($(PKG)_FILE)
 $(PKG)_URL_2    := http://ftp.sunet.se/pub/multimedia/graphics/ImageMagick/$($(PKG)_FILE)
-$(PKG)_DEPS     := gcc bzip2 ffmpeg fftw freetype jasper jpeg lcms liblqr-1 libpng libtool openexr pthreads tiff
->>>>>>> 0e50d664
+$(PKG)_DEPS     := gcc bzip2 ffmpeg fftw freetype jasper jpeg lcms liblqr-1 libpng libltdl openexr pthreads tiff
 
 define $(PKG)_UPDATE
     $(WGET) -q -O- 'http://www.imagemagick.org/' | \
