# This file is part of mingw-cross-env.
# See doc/index.html for further information.

# Libntlm
PKG             := libntlm
$(PKG)_IGNORE   :=
$(PKG)_VERSION  := 1.3
$(PKG)_CHECKSUM := 5dd798d5fb9a75656225052aa88ceb9befbbd4a0
$(PKG)_SUBDIR   := libntlm-$($(PKG)_VERSION)
$(PKG)_FILE     := libntlm-$($(PKG)_VERSION).tar.gz
<<<<<<< HEAD
$(PKG)_WEBSITE  := http://www.nongnu.org/libntlm/
$(PKG)_URL      := http://www.nongnu.org/libntlm/releases/$($(PKG)_FILE)
=======
$(PKG)_WEBSITE  := http://josefsson.org/libntlm/
$(PKG)_URL      := http://www.nongnu.org/libntlm/releases//$($(PKG)_FILE)
>>>>>>> efaf6a29
$(PKG)_DEPS     := gcc

define $(PKG)_UPDATE
    wget -q -O- 'http://git.savannah.gnu.org/gitweb/?p=libntlm.git;a=tags' | \
    grep '<a class="list subject"' | \
    $(SED) -n 's,.*<a[^>]*>\([0-9][^<]*\)<.*,\1,p' | \
    head -1
endef

define $(PKG)_BUILD
    # wine confuses the cross-compiling detection, so set it explicitly
    $(SED) -i 's,cross_compiling=no,cross_compiling=yes,' '$(1)/configure'
    cd '$(1)' && ./configure \
        --host='$(TARGET)' \
        --disable-shared \
        --prefix='$(PREFIX)/$(TARGET)'
    $(MAKE) -C '$(1)' -j 1 install bin_PROGRAMS= sbin_PROGRAMS= noinst_PROGRAMS=
endef<|MERGE_RESOLUTION|>--- conflicted
+++ resolved
@@ -8,13 +8,8 @@
 $(PKG)_CHECKSUM := 5dd798d5fb9a75656225052aa88ceb9befbbd4a0
 $(PKG)_SUBDIR   := libntlm-$($(PKG)_VERSION)
 $(PKG)_FILE     := libntlm-$($(PKG)_VERSION).tar.gz
-<<<<<<< HEAD
 $(PKG)_WEBSITE  := http://www.nongnu.org/libntlm/
 $(PKG)_URL      := http://www.nongnu.org/libntlm/releases/$($(PKG)_FILE)
-=======
-$(PKG)_WEBSITE  := http://josefsson.org/libntlm/
-$(PKG)_URL      := http://www.nongnu.org/libntlm/releases//$($(PKG)_FILE)
->>>>>>> efaf6a29
 $(PKG)_DEPS     := gcc
 
 define $(PKG)_UPDATE
