# This file is part of MXE.
# See index.html for further information.

PKG             := gdal
$(PKG)_IGNORE   :=
$(PKG)_VERSION  := 1.11.0
$(PKG)_CHECKSUM := 25efd2bffdea2e841377ca8c1fd49d89d02ac87e
$(PKG)_SUBDIR   := gdal-$($(PKG)_VERSION)
$(PKG)_FILE     := gdal-$($(PKG)_VERSION).tar.gz
<<<<<<< HEAD
$(PKG)_URL      := http://download.osgeo.org/gdal/CURRENT/$($(PKG)_FILE)
$(PKG)_URL_2    := ftp://ftp.remotesensing.org/gdal/CURRENT/$($(PKG)_FILE)
$(PKG)_DEPS     := gcc proj zlib libpng tiff libgeotiff jpeg jasper giflib expat sqlite curl geos postgresql gta hdf4 hdf5 netcdf
=======
$(PKG)_URL      := http://download.osgeo.org/gdal/$($(PKG)_VERSION)/$($(PKG)_FILE)
$(PKG)_URL_2    := ftp://ftp.remotesensing.org/gdal/$($(PKG)_VERSION)/$($(PKG)_FILE)
$(PKG)_DEPS     := gcc zlib libpng tiff libgeotiff jpeg jasper giflib expat sqlite curl geos postgresql gta hdf4 hdf5 netcdf
>>>>>>> 0e50d664

define $(PKG)_UPDATE
    $(WGET) -q -O- 'http://trac.osgeo.org/gdal/wiki/DownloadSource' | \
    $(SED) -n 's,.*gdal-\([0-9][^>]*\)\.tar.*,\1,p' | \
    head -1
endef

define $(PKG)_CONFIGURE
    # The option '--without-threads' means native win32 threading without pthread.
    cd '$(1)' && ./configure \
        --host='$(TARGET)' \
        --build="`config.guess`" \
        --enable-static \
        --disable-shared \
        --prefix='$(PREFIX)/$(TARGET)' \
        --with-bsb \
        --with-grib \
        --with-ogr \
        --with-pam \
        --without-threads \
        --with-static-proj4 \
        --with-libz='$(PREFIX)/$(TARGET)' \
        --with-png='$(PREFIX)/$(TARGET)' \
        --with-libtiff='$(PREFIX)/$(TARGET)' \
        --with-geotiff='$(PREFIX)/$(TARGET)' \
        --with-jpeg='$(PREFIX)/$(TARGET)' \
        --with-jasper='$(PREFIX)/$(TARGET)' \
        --with-gif='$(PREFIX)/$(TARGET)' \
        --with-expat='$(PREFIX)/$(TARGET)' \
        --with-sqlite3='$(PREFIX)/$(TARGET)' \
        --with-curl='$(PREFIX)/$(TARGET)/bin/curl-config' \
        --with-geos='$(PREFIX)/$(TARGET)/bin/geos-config' \
        --with-pg='$(PREFIX)/bin/$(TARGET)-pg_config' \
        --with-gta='$(PREFIX)/$(TARGET)' \
        --with-hdf5='$(PREFIX)/$(TARGET)' \
        --without-odbc \
        --without-xerces \
        --without-grass \
        --without-libgrass \
        --without-spatialite \
        --without-cfitsio \
        --without-pcraster \
        --without-pcidsk \
        --without-ogdi \
        --without-fme \
        --without-ecw \
        --without-kakadu \
        --without-mrsid \
        --without-jp2mrsid \
        --without-msg \
        --without-oci \
        --without-mysql \
        --without-ingres \
        --without-dods-root \
        --without-dwgdirect \
        --without-idb \
        --without-sde \
        --without-epsilon \
        --without-perl \
        --without-php \
        --without-ruby \
        --without-python
endef

define $(PKG)_MAKE
    $(MAKE) -C '$(1)'       -j '$(JOBS)' lib-target
    $(MAKE) -C '$(1)'       -j '$(JOBS)' install-lib
    $(MAKE) -C '$(1)/port'  -j '$(JOBS)' install
    $(MAKE) -C '$(1)/gcore' -j '$(JOBS)' install
    $(MAKE) -C '$(1)/frmts' -j '$(JOBS)' install
    $(MAKE) -C '$(1)/alg'   -j '$(JOBS)' install
    $(MAKE) -C '$(1)/ogr'   -j '$(JOBS)' install OGR_ENABLED=
    $(MAKE) -C '$(1)/apps'  -j '$(JOBS)' install BIN_LIST=
    ln -sf '$(PREFIX)/$(TARGET)/bin/gdal-config' '$(PREFIX)/bin/$(TARGET)-gdal-config'
endef

define $(PKG)_BUILD
    $($(PKG)_CONFIGURE)\
        --with-hdf4='$(PREFIX)/$(TARGET)' \
        --with-netcdf='$(PREFIX)/$(TARGET)' \
        LIBS="-ljpeg -lsecur32 -lportablexdr `'$(TARGET)-pkg-config' --libs openssl libtiff-4`"
    $($(PKG)_MAKE)
endef

define $(PKG)_BUILD_x86_64-w64-mingw32
    $($(PKG)_CONFIGURE) \
        LIBS="-ljpeg -lsecur32 `'$(TARGET)-pkg-config' --libs openssl libtiff-4`"
    $($(PKG)_MAKE)
endef

define $(PKG)_BUILD_i686-w64-mingw32
    $($(PKG)_CONFIGURE) \
        LIBS="-ljpeg -lsecur32 -lportablexdr `'$(TARGET)-pkg-config' --libs openssl libtiff-4`"
    $($(PKG)_MAKE)
endef

$(PKG)_BUILD_i686-pc-mingw32.shared =
$(PKG)_BUILD_i686-w64-mingw32.shared =
$(PKG)_BUILD_x86_64-w64-mingw32.shared =<|MERGE_RESOLUTION|>--- conflicted
+++ resolved
@@ -7,15 +7,9 @@
 $(PKG)_CHECKSUM := 25efd2bffdea2e841377ca8c1fd49d89d02ac87e
 $(PKG)_SUBDIR   := gdal-$($(PKG)_VERSION)
 $(PKG)_FILE     := gdal-$($(PKG)_VERSION).tar.gz
-<<<<<<< HEAD
-$(PKG)_URL      := http://download.osgeo.org/gdal/CURRENT/$($(PKG)_FILE)
-$(PKG)_URL_2    := ftp://ftp.remotesensing.org/gdal/CURRENT/$($(PKG)_FILE)
-$(PKG)_DEPS     := gcc proj zlib libpng tiff libgeotiff jpeg jasper giflib expat sqlite curl geos postgresql gta hdf4 hdf5 netcdf
-=======
 $(PKG)_URL      := http://download.osgeo.org/gdal/$($(PKG)_VERSION)/$($(PKG)_FILE)
 $(PKG)_URL_2    := ftp://ftp.remotesensing.org/gdal/$($(PKG)_VERSION)/$($(PKG)_FILE)
-$(PKG)_DEPS     := gcc zlib libpng tiff libgeotiff jpeg jasper giflib expat sqlite curl geos postgresql gta hdf4 hdf5 netcdf
->>>>>>> 0e50d664
+$(PKG)_DEPS     := gcc proj zlib libpng tiff libgeotiff jpeg jasper giflib expat sqlite curl geos postgresql gta hdf4 hdf5 netcdf
 
 define $(PKG)_UPDATE
     $(WGET) -q -O- 'http://trac.osgeo.org/gdal/wiki/DownloadSource' | \
