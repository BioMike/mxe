# This file is part of MXE.
# See index.html for further information.

PKG             := gdal
$(PKG)_IGNORE   :=
$(PKG)_VERSION  := 1.11.2
$(PKG)_CHECKSUM := 6f3ccbe5643805784812072a33c25be0bbff00db
$(PKG)_SUBDIR   := gdal-$($(PKG)_VERSION)
$(PKG)_FILE     := gdal-$($(PKG)_VERSION).tar.gz
$(PKG)_URL      := http://download.osgeo.org/gdal/$($(PKG)_VERSION)/$($(PKG)_FILE)
$(PKG)_URL_2    := ftp://ftp.remotesensing.org/gdal/$($(PKG)_VERSION)/$($(PKG)_FILE)
$(PKG)_DEPS     := gcc proj zlib libpng libxml2 tiff libgeotiff jpeg openjpeg \
                   giflib expat sqlite curl geos postgresql gta hdf4 hdf5 \
                   json-c netcdf armadillo

define $(PKG)_UPDATE
    $(WGET) -q -O- 'http://trac.osgeo.org/gdal/wiki/DownloadSource' | \
    $(SED) -n 's,.*gdal-\([0-9][^>]*\)\.tar.*,\1,p' | \
    head -1
endef

define $(PKG)_CONFIGURE
    cd '$(1)' && autoreconf -fi
    # The option '--without-threads' means native win32 threading without pthread.
    cd '$(1)' && ./configure \
<<<<<<< HEAD
    $(MXE_CONFIGURE_OPTS) \
    --with-bsb \
=======
        $(MXE_CONFIGURE_OPTS) \
        --with-bsb \
>>>>>>> 281429d7
        --with-grib \
        --with-ogr \
        --with-pam \
        --without-threads \
<<<<<<< HEAD
        --with-armadillo='$(PREFIX)/$(TARGET)' \
=======
>>>>>>> 281429d7
        --with-libz='$(PREFIX)/$(TARGET)' \
        --with-png='$(PREFIX)/$(TARGET)' \
        --with-libtiff='$(PREFIX)/$(TARGET)' \
        --with-geotiff='$(PREFIX)/$(TARGET)' \
        --with-jpeg='$(PREFIX)/$(TARGET)' \
        --with-openjpeg='$(PREFIX)/$(TARGET)' \
        --with-gif='$(PREFIX)/$(TARGET)' \
        --with-expat='$(PREFIX)/$(TARGET)' \
        --with-sqlite3='$(PREFIX)/$(TARGET)' \
        --with-gta='$(PREFIX)/$(TARGET)' \
        --with-hdf4='$(PREFIX)/$(TARGET)' \
        --with-hdf5='$(PREFIX)/$(TARGET)' \
        --with-libjson-c='$(PREFIX)/$(TARGET)' \
        --with-netcdf='$(PREFIX)/$(TARGET)' \
        --with-geos='$(PREFIX)/$(TARGET)/bin/geos-config' \
        --with-xml2='$(PREFIX)/$(TARGET)/bin/xml2-config' \
        --without-jasper \
        --without-odbc \
        --without-xerces \
        --without-grass \
        --without-libgrass \
        --without-spatialite \
        --without-cfitsio \
        --without-pcraster \
        --without-pcidsk \
        --without-ogdi \
        --without-fme \
        --without-ecw \
        --without-kakadu \
        --without-mrsid \
        --without-jp2mrsid \
        --without-msg \
        --without-oci \
        --without-mysql \
        --without-ingres \
        --without-dods-root \
        --without-dwgdirect \
        --without-idb \
        --without-sde \
        --without-epsilon \
        --without-perl \
        --without-php \
        --without-ruby \
        --without-python
endef

define $(PKG)_MAKE
    $(MAKE) -C '$(1)'       -j '$(JOBS)' lib-target
    $(MAKE) -C '$(1)'       -j '$(JOBS)' install-lib
    $(MAKE) -C '$(1)/port'  -j '$(JOBS)' install
    $(MAKE) -C '$(1)/gcore' -j '$(JOBS)' install
    $(MAKE) -C '$(1)/frmts' -j '$(JOBS)' install
    $(MAKE) -C '$(1)/alg'   -j '$(JOBS)' install
    $(MAKE) -C '$(1)/ogr'   -j '$(JOBS)' install OGR_ENABLED=
    $(MAKE) -C '$(1)/apps'  -j '$(JOBS)' install
    ln -sf '$(PREFIX)/$(TARGET)/bin/gdal-config' '$(PREFIX)/bin/$(TARGET)-gdal-config'
endef

define $(PKG)_BUILD_x86_64-w64-mingw32
    $($(PKG)_CONFIGURE) \
        LIBS="-ljpeg -lsecur32 `'$(TARGET)-pkg-config' --libs openssl libtiff-4`"
    $($(PKG)_MAKE)
endef

define $(PKG)_BUILD_i686-w64-mingw32
    $($(PKG)_CONFIGURE) \
        --with-netcdf='$(PREFIX)/$(TARGET)' \
        LIBS="-ljpeg -lsecur32 -lportablexdr `'$(TARGET)-pkg-config' --libs openssl libtiff-4`"
    $($(PKG)_MAKE)
endef<|MERGE_RESOLUTION|>--- conflicted
+++ resolved
@@ -23,21 +23,13 @@
     cd '$(1)' && autoreconf -fi
     # The option '--without-threads' means native win32 threading without pthread.
     cd '$(1)' && ./configure \
-<<<<<<< HEAD
-    $(MXE_CONFIGURE_OPTS) \
-    --with-bsb \
-=======
         $(MXE_CONFIGURE_OPTS) \
         --with-bsb \
->>>>>>> 281429d7
         --with-grib \
         --with-ogr \
         --with-pam \
         --without-threads \
-<<<<<<< HEAD
         --with-armadillo='$(PREFIX)/$(TARGET)' \
-=======
->>>>>>> 281429d7
         --with-libz='$(PREFIX)/$(TARGET)' \
         --with-png='$(PREFIX)/$(TARGET)' \
         --with-libtiff='$(PREFIX)/$(TARGET)' \
