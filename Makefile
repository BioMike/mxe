# This file is part of MXE.
# See index.html for further information.

MAKEFILE := $(word $(words $(MAKEFILE_LIST)),$(MAKEFILE_LIST))
TOP_DIR  := $(patsubst %/,%,$(dir $(MAKEFILE)))
EXT_DIR  := $(TOP_DIR)/ext

# GNU Make Standard Library (http://gmsl.sourceforge.net/)
# See doc/gmsl.html for further information
include $(EXT_DIR)/gmsl

MXE_TRIPLETS       := i686-w64-mingw32 x86_64-w64-mingw32
MXE_LIB_TYPES      := static shared
MXE_TARGET_LIST    := $(foreach TRIPLET,$(MXE_TRIPLETS),\
                          $(addprefix $(TRIPLET).,$(MXE_LIB_TYPES)))
MXE_TARGETS        := i686-w64-mingw32.static

DEFAULT_MAX_JOBS   := 6
SOURCEFORGE_MIRROR := downloads.sourceforge.net
PKG_MIRROR         := s3.amazonaws.com/mxe-pkg
PKG_CDN            := d1yihgixbnrglp.cloudfront.net

PWD        := $(shell pwd)
SHELL      := bash

DATE       := $(shell gdate --help >/dev/null 2>&1 && echo g)date
INSTALL    := $(shell ginstall --help >/dev/null 2>&1 && echo g)install
LIBTOOL    := $(shell glibtool --help >/dev/null 2>&1 && echo g)libtool
LIBTOOLIZE := $(shell glibtoolize --help >/dev/null 2>&1 && echo g)libtoolize
PATCH      := $(shell gpatch --help >/dev/null 2>&1 && echo g)patch
SED        := $(shell gsed --help >/dev/null 2>&1 && echo g)sed
SORT       := $(shell gsort --help >/dev/null 2>&1 && echo g)sort
WGET       := wget --no-check-certificate \
                   --user-agent=$(shell wget --version | \
                   $(SED) -n 's,GNU \(Wget\) \([0-9.]*\).*,\1/\2,p')

REQUIREMENTS := autoconf automake autopoint bash bison bzip2 cmake flex \
                gcc g++ gperf intltoolize $(LIBTOOL) $(LIBTOOLIZE) \
                $(MAKE) openssl $(PATCH) $(PERL) python ruby scons \
                $(SED) $(SORT) unzip wget xz

PREFIX     := $(PWD)/usr
LOG_DIR    := $(PWD)/log
TIMESTAMP  := $(shell date +%Y%m%d_%H%M%S)
PKG_DIR    := $(PWD)/pkg
TMP_DIR     = $(PWD)/tmp-$(1)
PKGS       := $(call set_create,\
    $(shell $(SED) -n 's/^.* class="package">\([^<]*\)<.*$$/\1/p' '$(TOP_DIR)/index.html'))
BUILD      := $(shell '$(EXT_DIR)/config.guess')
PATH       := $(PREFIX)/$(BUILD)/bin:$(PREFIX)/bin:$(PATH)

# define some whitespace variables
define newline


endef

null  :=
space := $(null) $(null)

MXE_CONFIGURE_OPTS = \
    --host='$(TARGET)' \
    --build='$(BUILD)' \
    --prefix='$(PREFIX)/$(TARGET)' \
    $(if $(BUILD_STATIC), \
        --enable-static --disable-shared , \
        --disable-static --enable-shared )

# Append these to the "make" and "make install" steps of autotools packages
# in order to neither build nor install unwanted binaries, manpages,
# infopages and API documentation (reduces build time and disk space usage).
# NOTE: We don't include bin_SCRIPTS (and variations), since many packages
# install files such as pcre-config (which we do want to be installed).

MXE_DISABLE_PROGRAMS = \
    bin_PROGRAMS= \
    sbin_PROGRAMS= \
    noinst_PROGRAMS= \
    check_PROGRAMS=

MXE_DISABLE_DOCS = \
    man_MANS= \
    man1_MANS= \
    man2_MANS= \
    man3_MANS= \
    man4_MANS= \
    man5_MANS= \
    man6_MANS= \
    man7_MANS= \
    man8_MANS= \
    man9_MANS= \
    dist_man_MANS= \
    dist_man1_MANS= \
    dist_man2_MANS= \
    dist_man3_MANS= \
    dist_man4_MANS= \
    dist_man5_MANS= \
    dist_man6_MANS= \
    dist_man7_MANS= \
    dist_man8_MANS= \
    dist_man9_MANS= \
    notrans_dist_man_MANS= \
    info_TEXINFOS= \
    doc_DATA= \
    dist_doc_DATA= \
    html_DATA= \
    dist_html_DATA=

MXE_DISABLE_CRUFT = $(MXE_DISABLE_PROGRAMS) $(MXE_DISABLE_DOCS)

MAKE_SHARED_FROM_STATIC = \
	'$(TOP_DIR)/tools/make-shared-from-static' \
	$(if $(findstring mingw,$(TARGET)),--windowsdll) \
	--ar '$(TARGET)-ar' \
	--ld '$(TARGET)-gcc' \
	--install '$(INSTALL)' \
	--libdir '$(PREFIX)/$(TARGET)/lib' \
	--bindir '$(PREFIX)/$(TARGET)/bin'

define MXE_GET_GITHUB_SHA
    $(WGET) -q -O- 'https://api.github.com/repos/$(strip $(1))/git/refs/heads/$(strip $(2))' | \
    $(SED) -n 's#.*"sha": "\([^<]\{7\}\)[^<]\{3\}.*#\1#p' | \
    head -1
endef

# use a minimal whitelist of safe environment variables
ENV_WHITELIST := PATH LANG MAKE% MXE% %PROXY %proxy
unexport $(filter-out $(ENV_WHITELIST),$(shell env | cut -d '=' -f1))

SHORT_PKG_VERSION = \
    $(word 1,$(subst ., ,$($(1)_VERSION))).$(word 2,$(subst ., ,$($(1)_VERSION)))

UNPACK_ARCHIVE = \
    $(if $(filter %.tgz,     $(1)),tar xzf '$(1)', \
    $(if $(filter %.tar.gz,  $(1)),tar xzf '$(1)', \
    $(if $(filter %.tbz2,    $(1)),tar xjf '$(1)', \
    $(if $(filter %.tar.bz2, $(1)),tar xjf '$(1)', \
    $(if $(filter %.tar.lzma,$(1)),xz -dc -F lzma '$(1)' | tar xf -, \
    $(if $(filter %.txz,     $(1)),xz -dc '$(1)' | tar xf -, \
    $(if $(filter %.tar.xz,  $(1)),xz -dc '$(1)' | tar xf -, \
    $(if $(filter %.zip,     $(1)),unzip -q '$(1)', \
    $(error Unknown archive format: $(1))))))))))

UNPACK_PKG_ARCHIVE = \
    $(call UNPACK_ARCHIVE,$(PKG_DIR)/$($(1)_FILE))

PKG_CHECKSUM = \
    openssl sha1 '$(PKG_DIR)/$($(1)_FILE)' 2>/dev/null | $(SED) -n 's,^.*\([0-9a-f]\{40\}\)$$,\1,p'

CHECK_PKG_ARCHIVE = \
    [ '$($(1)_CHECKSUM)' == "`$$(call PKG_CHECKSUM,$(1))`" ]

ESCAPE_PKG = \
	echo '$($(1)_FILE)' | perl -lpe 's/([^A-Za-z0-9])/sprintf("%%%02X", ord($$$$1))/seg'

BACKUP_DOWNLOAD = \
    $(WGET) -O- $(PKG_MIRROR)/`$(call ESCAPE_PKG,$(1))` || \
    $(WGET) -O- $(PKG_CDN)/`$(call ESCAPE_PKG,$(1))`

DOWNLOAD_PKG_ARCHIVE = \
        mkdir -p '$(PKG_DIR)' && ( \
            $(WGET) -T 30 -t 3 -O- '$($(1)_URL)' \
            $(if $($(1)_URL_2), \
                || $(WGET) -T 30 -t 3 -O- '$($(1)_URL_2)') \
            $(if $(MXE_NO_BACKUP_DL),, \
                || $(BACKUP_DOWNLOAD)) \
        ) \
        $(if $($(1)_FIX_GZIP), \
            | gzip -d | gzip -9n, \
            ) \
        > '$(PKG_DIR)/$($(1)_FILE)' || \
        ( echo; \
          echo 'Download failed!'; \
          echo; \
          rm -f '$(PKG_DIR)/$($(1)_FILE)'; )

ifneq ($(words $(PWD)),1)
    $(error GNU Make chokes on paths with spaces)
endif

ifeq ($(IGNORE_SETTINGS),yes)
    $(info [ignore settings.mk])
else ifeq ($(wildcard $(PWD)/settings.mk),$(PWD)/settings.mk)
    include $(PWD)/settings.mk
else
    $(info [create settings.mk])
    $(shell { \
        echo '# This is a template of configuration file for MXE. See'; \
        echo '# index.html for more extensive documentations.'; \
        echo; \
        echo '# This variable controls the number of compilation processes'; \
        echo '# within one package ("intra-package parallelism").'; \
        echo '#JOBS := $(JOBS)'; \
        echo; \
        echo '# This variable controls the targets that will build.'; \
        echo '#MXE_TARGETS := $(MXE_TARGET_LIST)'; \
        echo; \
        echo '# This variable controls the download mirror for SourceForge,'; \
        echo '# when it is used. Enabling the value below means auto.'; \
        echo '#SOURCEFORGE_MIRROR := downloads.sourceforge.net'; \
        echo; \
        echo '# The three lines below makes `make` build these "local'; \
        echo '# packages" instead of all packages.'; \
        echo '#LOCAL_PKG_LIST := boost curl file flac lzo pthreads vorbis wxwidgets'; \
        echo '#.DEFAULT local-pkg-list:'; \
        echo '#local-pkg-list: $$(LOCAL_PKG_LIST)'; \
    } >'$(PWD)/settings.mk')
endif

NPROCS     := $(shell nproc 2>/dev/null || sysctl -n hw.ncpu 2>/dev/null || echo 1)
JOBS_AUTO  := $(shell printf "$(DEFAULT_MAX_JOBS)\n$(NPROCS)" | sort -n | head -1)
JOBS       := $(strip $(if $(findstring undefined,$(origin JOBS)),\
                   $(info [using autodetected $(JOBS_AUTO) job(s)]) \
                   $(JOBS_AUTO)\
              ,\
                   $(JOBS)))

# cache some target string manipulation functions
# `memoize` and `uc` from gmsl
_CHOP_TARGET = $(call merge,.,$(call chop,$(call split,.,$(1))))
CHOP_TARGET  = $(call memoize,_CHOP_TARGET,$(1))
_UC_LIB_TYPE = $(call uc,$(word 2,$(subst ., ,$(1))))
UC_LIB_TYPE  = $(call memoize,_UC_LIB_TYPE,$(1))

# finds a package build rule or deps by truncating the target elements
# $(call LOOKUP_PKG_RULE, package, rule type ie. BUILD|DEPS|FILE, target,[lib type, original target to cache])
# returns variable name for use with $(value)
#
# caches result with gmsl associative arrays (`get` and `set` functions)
# since `memoize` only works with single argument
LOOKUP_PKG_RULE = $(strip \
    $(or $(call get,LOOKUP_PKG_RULE_,$(1)_$(2)_$(or $(5),$(3))),\
    $(if $(findstring undefined, $(flavor $(1)_$(2)_$(3))),\
        $(if $(3),\
            $(call LOOKUP_PKG_RULE,$(1),$(2),$(call CHOP_TARGET,$(3)),$(or $(4),$(call UC_LIB_TYPE,$(3))),$(or $(5),$(3))),\
            $(if $(4),\
                $(call LOOKUP_PKG_RULE,$(1),$(2),$(4),,$(5)),\
                $(call set,LOOKUP_PKG_RULE_,$(1)_$(2)_$(5),$(1)_$(2))\
                $(1)_$(2))),\
        $(call set,LOOKUP_PKG_RULE_,$(1)_$(2)_$(or $(5),$(3)),$(1)_$(2)_$(3))\
        $(1)_$(2)_$(3))))

.PHONY: all
all: all-filtered

.PHONY: check-requirements
define CHECK_REQUIREMENT
    @if ! $(1) --help &>/dev/null; then \
        echo 'Missing requirement: $(1)'; \
        touch check-requirements-failed; \
    fi

endef
define CHECK_REQUIREMENT_VERSION
    @if ! $(1) --version | head -1 | grep ' \($(2)\)$$' >/dev/null; then \
        echo 'Wrong version of requirement: $(1)'; \
        touch check-requirements-failed; \
    fi

endef
$(shell [ -d '$(PREFIX)/installed' ] || mkdir -p '$(PREFIX)/installed')

check-requirements: $(PREFIX)/installed/check-requirements
$(PREFIX)/installed/check-requirements: $(MAKEFILE)
	@echo '[check requirements]'
	$(foreach REQUIREMENT,$(REQUIREMENTS),$(call CHECK_REQUIREMENT,$(REQUIREMENT)))
	$(call CHECK_REQUIREMENT_VERSION,autoconf,2\.6[7-9]\|2\.[7-9][0-9])
	$(call CHECK_REQUIREMENT_VERSION,automake,1\.11\.[3-9]\|1\.[1-9][2-9]\(\.[0-9]\+\)\?)
	@if [ -e check-requirements-failed ]; then \
	    echo; \
	    echo 'Please have a look at "index.html" to ensure'; \
	    echo 'that your system meets all requirements.'; \
	    echo; \
	    rm check-requirements-failed; \
	    exit 1; \
	fi
	@touch '$@'

include $(patsubst %,$(TOP_DIR)/src/%.mk,$(PKGS))

BUILD_PKGS := $(call set_create, \
    $(foreach PKG, \
        $(shell grep -l 'BUILD_$$(BUILD)' '$(TOP_DIR)/src/'*.mk | \
            $(SED) -n 's,.*src/\(.*\)\.mk,\1,p'), \
        $(if $(value $(call LOOKUP_PKG_RULE,$(PKG),BUILD,$(BUILD))), $(PKG))))

.PHONY: download
download: $(addprefix download-,$(PKGS))

.PHONY: build-requirements
build-requirements:
	@$(MAKE) -f '$(MAKEFILE)' $(BUILD_PKGS) MXE_TARGETS=$(BUILD) DONT_CHECK_REQUIREMENTS=true

define TARGET_DEPS
$(1)_DEPS := $(shell echo '$(MXE_TARGETS)' | \
                     $(SED) -n 's,.*$(1)\(.*\),\1,p' | \
                     awk '{print $$1}')
endef
$(foreach TARGET,$(MXE_TARGETS),$(eval $(call TARGET_DEPS,$(TARGET))))

TARGET_HEADER = \
    $(strip with \
	$(if $(value MAKECMDGOALS),\
	    $(words $(MAKECMDGOALS)) goal$(shell [ $(words $(MAKECMDGOALS)) == 1 ] || echo s) from command line,\
	$(if $(value LOCAL_PKG_LIST),\
	    $(words $(LOCAL_PKG_LIST)) goal$(shell [ $(words $(LOCAL_PKG_LIST)) == 1 ] || echo s) from settings.mk,\
	    $(words $(PKGS)) goal$(shell [ $(words $(PKGS)) == 1 ] || echo s) from src/*.mk)))

define TARGET_RULE
.PHONY: $(1)
$(1): | $(if $(value $(1)_DEPS), \
	        $(if $(value MAKECMDGOALS),\
	            $(addprefix $(PREFIX)/$($(1)_DEPS)/installed/,$(MAKECMDGOALS)), \
	            $(if $(value LOCAL_PKG_LIST),\
	                $(addprefix $(PREFIX)/$($(1)_DEPS)/installed/,$(LOCAL_PKG_LIST)), \
	                $(addprefix $(PREFIX)/$($(1)_DEPS)/installed/,$(PKGS))))) \
	    $($(1)_DEPS)
	@echo '[target]   $(1) $(call TARGET_HEADER)'
	$(if $(findstring i686-pc-mingw32,$(1)),
	    $(error Deprecated target specified: "$(1)". Please use \
	            i686-w64-mingw32.[$(subst $(space),|,$(MXE_LIB_TYPES))] instead))
	$(if $(filter $(1),$(MXE_TARGET_LIST) $(BUILD) $(MXE_TRIPLETS)),,
	    $(error Invalid target specified: "$(1)"))
	$(if $(findstring 1,$(words $(subst ., ,$(filter-out $(BUILD),$(1))))),
	    @echo
	    @echo '------------------------------------------------------------'
	    @echo 'Warning: Deprecated target name $(1) specified'
	    @echo
	    @echo 'Please use $(1).[$(subst $(space),|,$(MXE_LIB_TYPES))] instead'
	    @echo 'See index.html for further information'
	    @echo '------------------------------------------------------------'
	    @echo)
endef
$(foreach TARGET,$(MXE_TARGETS),$(eval $(call TARGET_RULE,$(TARGET))))

define PKG_RULE
.PHONY: download-$(1)
download-$(1):: $(addprefix download-,$(value $(call LOOKUP_PKG_RULE,$(1),DEPS,$(3)))) \
                download-only-$(1)

.PHONY: download-only-$(1)
download-only-$(1)::
	@[ -d '$(LOG_DIR)/$(TIMESTAMP)' ] || mkdir -p '$(LOG_DIR)/$(TIMESTAMP)'
	@if ! $(call CHECK_PKG_ARCHIVE,$(1)); then \
	    echo '[download] $(1)'; \
	    ($(call DOWNLOAD_PKG_ARCHIVE,$(1))) &> '$(LOG_DIR)/$(TIMESTAMP)/$(1)-download'; \
	    ln -sf '$(TIMESTAMP)/$(1)-download' '$(LOG_DIR)/$(1)-download'; \
	    if ! $(call CHECK_PKG_ARCHIVE,$(1)); then \
	        echo; \
	        echo 'Download failed or wrong checksum of package $(1)!'; \
	        echo '------------------------------------------------------------'; \
	        $(if $(findstring undefined, $(origin MXE_VERBOSE)),\
	            tail -n 10 '$(LOG_DIR)/$(1)-download' | $(SED) -n '/./p';, \
	            $(SED) -n '/./p' '$(LOG_DIR)/$(1)-download';) \
	        echo '------------------------------------------------------------'; \
	        echo '[log]      $(LOG_DIR)/$(1)-download'; \
	        echo; \
	        exit 1; \
	    fi; \
	fi

.PHONY: $(1)
$(1): $(PREFIX)/$(3)/installed/$(1)
$(PREFIX)/$(3)/installed/$(1): $(TOP_DIR)/src/$(1).mk \
                          $(wildcard $(TOP_DIR)/src/$(1)-*.patch) \
                          $(wildcard $(TOP_DIR)/src/$(1)-test*) \
                          $(addprefix $(PREFIX)/$(3)/installed/,$(value $(call LOOKUP_PKG_RULE,$(1),DEPS,$(3)))) \
                          | $(if $(DONT_CHECK_REQUIREMENTS),,check-requirements) $(3)
	@[ -d '$(LOG_DIR)/$(TIMESTAMP)' ] || mkdir -p '$(LOG_DIR)/$(TIMESTAMP)'
	@if ! $(call CHECK_PKG_ARCHIVE,$(1)); then \
	    echo '[download] $(1)'; \
	    ($(call DOWNLOAD_PKG_ARCHIVE,$(1))) &> '$(LOG_DIR)/$(TIMESTAMP)/$(1)-download'; \
	    ln -sf '$(TIMESTAMP)/$(1)-download' '$(LOG_DIR)/$(1)-download'; \
	    if ! $(call CHECK_PKG_ARCHIVE,$(1)); then \
	        echo; \
	        echo 'Download failed or wrong checksum of package $(1)!'; \
	        echo '------------------------------------------------------------'; \
	        $(if $(findstring undefined, $(origin MXE_VERBOSE)),\
	            tail -n 10 '$(LOG_DIR)/$(1)-download' | $(SED) -n '/./p';, \
	            $(SED) -n '/./p' '$(LOG_DIR)/$(1)-download';) \
	        echo '------------------------------------------------------------'; \
	        echo '[log]      $(LOG_DIR)/$(1)-download'; \
	        echo; \
	        exit 1; \
	    fi; \
	fi
	$(if $(value $(call LOOKUP_PKG_RULE,$(1),BUILD,$(3))),
	    @echo '[build]    $(1)',
	    @echo '[no-build] $(1)')
	@touch '$(LOG_DIR)/$(TIMESTAMP)/$(1)_$(3)'
	@ln -sf '$(TIMESTAMP)/$(1)_$(3)' '$(LOG_DIR)/$(1)_$(3)'
	@ln -sf '$(TIMESTAMP)/$(1)_$(3)' '$(LOG_DIR)/$(1)'
	@if ! (time $(MAKE) -f '$(MAKEFILE)' 'build-only-$(1)_$(3)') &> '$(LOG_DIR)/$(TIMESTAMP)/$(1)_$(3)'; then \
	    echo; \
	    echo 'Failed to build package $(1)!'; \
	    echo '------------------------------------------------------------'; \
	    $(if $(findstring undefined, $(origin MXE_VERBOSE)),\
	        tail -n 10 '$(LOG_DIR)/$(1)' | $(SED) -n '/./p';, \
	        $(SED) -n '/./p' '$(LOG_DIR)/$(1)';) \
	    echo '------------------------------------------------------------'; \
	    echo '[log]      $(LOG_DIR)/$(1)'; \
	    echo; \
	    exit 1; \
	fi
	$(if $(value $(call LOOKUP_PKG_RULE,$(1),BUILD,$(3))),
	    @echo '[done]     $(1)')

.PHONY: build-only-$(1)_$(3)
build-only-$(1)_$(3): PKG = $(1)
build-only-$(1)_$(3): TARGET = $(3)
build-only-$(1)_$(3): BUILD_$(if $(findstring shared,$(3)),SHARED,STATIC) = TRUE
build-only-$(1)_$(3): LIB_SUFFIX = $(if $(findstring shared,$(3)),dll,a)
build-only-$(1)_$(3): BITS = $(if $(findstring x86_64,$(3)),64,32)
build-only-$(1)_$(3): CMAKE_TOOLCHAIN_FILE = $(PREFIX)/$(3)/share/cmake/mxe-conf.cmake
build-only-$(1)_$(3):
	$(if $(value $(call LOOKUP_PKG_RULE,$(1),BUILD,$(3))),
	    uname -a
	    git show-branch --list --reflog=1
	    lsb_release -a 2>/dev/null || sw_vers 2>/dev/null || true
	    rm -rf   '$(2)'
	    mkdir -p '$(2)'
	    cd '$(2)' && $(call UNPACK_PKG_ARCHIVE,$(1))
	    cd '$(2)/$($(1)_SUBDIR)'
	    $(foreach PKG_PATCH,$(sort $(wildcard $(TOP_DIR)/src/$(1)-*.patch)),
	        (cd '$(2)/$($(1)_SUBDIR)' && $(PATCH) -p1 -u) < $(PKG_PATCH))
	    $$(call $(call LOOKUP_PKG_RULE,$(1),BUILD,$(3)),$(2)/$($(1)_SUBDIR),$(TOP_DIR)/src/$(1)-test)
	    @echo
	    @find '$(2)' -name 'config.log' -print -exec cat {} \;
	    @echo
	    @echo 'settings.mk'
	    @cat '$(TOP_DIR)/settings.mk'
	    (du -k -d 0 '$(2)' 2>/dev/null || du -k --max-depth 0 '$(2)') | $(SED) -n 's/^\(\S*\).*/du: \1 KiB/p'
	    rm -rfv  '$(2)'
	    )
	touch '$(PREFIX)/$(3)/installed/$(1)'
endef
$(foreach TARGET,$(MXE_TARGETS), \
    $(shell [ -d '$(PREFIX)/$(TARGET)/installed' ] || mkdir -p '$(PREFIX)/$(TARGET)/installed') \
    $(foreach PKG,$(PKGS), \
        $(eval $(call PKG_RULE,$(PKG),$(call TMP_DIR,$(PKG)-$(TARGET)),$(TARGET)))))

# convenience set-like functions for unique lists
SET_APPEND = \
    $(eval $(1) := $(sort $($(1)) $(2)))

SET_CLEAR = \
    $(eval $(1) := )

# WALK functions accept a list of pkgs and/or wildcards
WALK_UPSTREAM = \
    $(strip \
        $(foreach PKG,$(filter $(1),$(PKGS)),\
            $(foreach DEP,$($(PKG)_DEPS) $(foreach TARGET,$(MXE_TARGETS),\
                $(value $(call LOOKUP_PKG_RULE,$(PKG),DEPS,$(TARGET)))),\
                    $(if $(filter-out $(PKGS_VISITED),$(DEP)),\
                        $(call SET_APPEND,PKGS_VISITED,$(DEP))\
                        $(call WALK_UPSTREAM,$(DEP))\
                        $(DEP)))))

# not really walking downstream - that seems to be quadratic, so take
# a linear approach and filter the fully expanded upstream for each pkg
WALK_DOWNSTREAM = \
    $(strip \
        $(foreach PKG,$(PKGS),\
            $(call SET_CLEAR,PKGS_VISITED)\
            $(eval $(PKG)_DEPS_ALL := $(call WALK_UPSTREAM,$(PKG))))\
        $(foreach PKG,$(PKGS),\
            $(if $(filter $(1),$($(PKG)_DEPS_ALL)),$(PKG))))

# EXCLUDE_PKGS can be a list of pkgs and/or wildcards
RECURSIVELY_EXCLUDED_PKGS = \
    $(sort \
        $(filter $(EXCLUDE_PKGS),$(PKGS))\
        $(call SET_CLEAR,PKGS_VISITED)\
        $(call WALK_DOWNSTREAM,$(EXCLUDE_PKGS)))

.PHONY: all-filtered
all-filtered: $(filter-out $(call RECURSIVELY_EXCLUDED_PKGS),$(PKGS))

# print a list of upstream dependencies and downstream dependents
show-deps-%:
	$(if $(call set_is_member,$*,$(PKGS)),\
	    $(call SET_CLEAR,PKGS_VISITED)\
	    $(info $* upstream dependencies:$(newline)\
	        $(call WALK_UPSTREAM,$*)\
	        $(newline)$(newline)$* downstream dependents:$(newline)\
	        $(call WALK_DOWNSTREAM,$*))\
	    @echo,\
	    $(error Package $* not found in index.html))

# show upstream dependencies and downstream dependents separately
# suitable for usage in shell with: `make show-downstream-deps-foo`
# @echo -n suppresses the "Nothing to be done" without an eol
show-downstream-deps-%:
	$(if $(call set_is_member,$*,$(PKGS)),\
	    $(call SET_CLEAR,PKGS_VISITED)\
	    $(info $(call WALK_DOWNSTREAM,$*))\
	    @echo -n,\
	    $(error Package $* not found in index.html))

show-upstream-deps-%:
	$(if $(call set_is_member,$*,$(PKGS)),\
	    $(call SET_CLEAR,PKGS_VISITED)\
	    $(info $(call WALK_UPSTREAM,$*))\
	    @echo -n,\
	    $(error Package $* not found in index.html))

.PHONY: clean
clean:
	rm -rf $(call TMP_DIR,*) $(PREFIX) build-matrix.html

.PHONY: clean-pkg
clean-pkg:
	rm -f $(patsubst %,'%', \
                  $(filter-out \
                      $(foreach PKG,$(PKGS),$(PKG_DIR)/$($(PKG)_FILE)), \
                      $(wildcard $(PKG_DIR)/*)))

.PHONY: clean-junk
clean-junk: clean-pkg
	rm -rf $(LOG_DIR) $(call TMP_DIR,*)

.PHONY: update
define UPDATE
    $(if $(2),
        $(if $(filter $($(1)_IGNORE),$(2)),
            $(info IGNORED  $(1)  $(2)),
            $(if $(filter $(2),$(shell printf '$($(1)_VERSION)\n$(2)' | $(SORT) -V | head -1)),
                $(if $(filter $(2),$($(1)_VERSION)),
                    $(info .        $(1)  $(2)),
                    $(info OLD      $(1)  $($(1)_VERSION) --> $(2) ignoring)),
                $(info NEW      $(1)  $($(1)_VERSION) --> $(2))
                $(if $(findstring undefined, $(origin UPDATE_DRYRUN)),
                    $(SED) -i 's/^\([^ ]*_VERSION *:=\).*/\1 $(2)/' '$(TOP_DIR)/src/$(1).mk'
                    $(MAKE) -f '$(MAKEFILE)' 'update-checksum-$(1)' \
                        || { $(SED) -i 's/^\([^ ]*_VERSION *:=\).*/\1 $($(1)_VERSION)/' '$(TOP_DIR)/src/$(1).mk'; \
                             exit 1; }))),
        $(info Unable to update version number of package $(1) \
            $(newline)$(newline)$($(1)_UPDATE)$(newline)))

endef
update:
	$(foreach PKG,$(PKGS),$(call UPDATE,$(PKG),$(shell $($(PKG)_UPDATE))))

update-package-%:
	$(if $(call set_is_member,$*,$(PKGS)), \
	    $(call UPDATE,$*,$(shell $($*_UPDATE))), \
	    $(error Package $* not found in index.html))

update-checksum-%:
	$(if $(call set_is_member,$*,$(PKGS)), \
	    $(call DOWNLOAD_PKG_ARCHIVE,$*) && \
	    $(SED) -i 's/^\([^ ]*_CHECKSUM *:=\).*/\1 '"`$(call PKG_CHECKSUM,$*)`"'/' '$(TOP_DIR)/src/$*.mk', \
	    $(error Package $* not found in index.html))

.PHONY: cleanup-style
define CLEANUP_STYLE
    @$(SED) ' \
        s/\r//g; \
        s/[ \t]\+$$//; \
        s,^#!/bin/bash$$,#!/usr/bin/env bash,; \
        $(if $(filter %Makefile,$(1)),,\
            s/\t/    /g; \
        ) \
    ' < $(1) > $(TOP_DIR)/tmp-cleanup-style
    @diff -u $(1) $(TOP_DIR)/tmp-cleanup-style >/dev/null \
        || { echo '[cleanup] $(1)'; \
             cp $(TOP_DIR)/tmp-cleanup-style $(1); }
    @rm -f $(TOP_DIR)/tmp-cleanup-style

endef
cleanup-style:
<<<<<<< HEAD
	@$(foreach FILE,$(wildcard $(addprefix $(TOP_DIR)/,Makefile index.html CNAME src/*.mk src/*test.* tools/*)),\
        $(SED) ' \
            s/\r//g; \
            s/[ \t]\+$$//; \
            s,^#!/bin/bash$$,#!/usr/bin/env bash,; \
            $(if $(filter %Makefile,$(FILE)),,\
                s/\t/    /g; \
            ) \
        ' < $(FILE) > $(TOP_DIR)/tmp-cleanup-style; \
        diff -u $(FILE) $(TOP_DIR)/tmp-cleanup-style >/dev/null \
            || { echo '[cleanup] $(FILE)'; \
                 cp $(TOP_DIR)/tmp-cleanup-style $(FILE); }; \
        rm -f $(TOP_DIR)/tmp-cleanup-style; \
    )

build-matrix.html: $(foreach PKG,$(PKGS), $(TOP_DIR)/src/$(PKG).mk)
	@echo '<!DOCTYPE html>'                  > $@
	@echo '<html>'                          >> $@
	@echo '<head>'                          >> $@
	@echo '<meta http-equiv="content-type" content="text/html; charset=utf-8">' >> $@
	@echo '<title>MXE Build Matrix</title>' >> $@
	@echo '<link rel="stylesheet" href="assets/common.css">'       >> $@
	@echo '<link rel="stylesheet" href="assets/build-matrix.css">' >> $@
	@echo '</head>'                         >> $@
	@echo '<body>'                          >> $@
	@echo '<h2>MXE Build Matrix</h2>'       >> $@
	@echo '<p>'                             >> $@
	@echo 'This is a table of all supported package/target'        >> $@
	@echo 'matrix. Being supported means that this specific'       >> $@
	@echo 'combination is working to the best of our knowledge,'   >> $@
	@echo 'but does not mean that it is tested daily.'             >> $@
	@echo '</p>'                            >> $@
	@echo '<p>'                             >> $@
	@echo 'If you found that some package is not working properly,'>> $@
	@echo 'please file a ticket on GitHub. If you figured out a'   >> $@
	@echo 'way to make the package work for unsupported targets,'  >> $@
	@echo 'feel free to submit a pull request.'                    >> $@
	@echo '</p>'                            >> $@
	@echo '<table class="fullscreen">'      >> $@
	@echo '<thead>'                         >> $@
	@echo '<tr>'                            >> $@
	@echo '<th rowspan="2">Package</th>'    >> $@
	@echo '<th rowspan="2">Version</th>'    >> $@
	@$(foreach TRIPLET,$(MXE_TRIPLETS),          \
	    echo '<th colspan="$(words $(MXE_LIB_TYPES))">$(TRIPLET)</th>' >> $@;)
	@echo '<th rowspan="2">Native</th>'     >> $@
	@echo '</tr>'                           >> $@
	@echo '<tr>'                            >> $@
	@$(foreach TRIPLET,$(MXE_TRIPLETS),          \
	    $(foreach LIB, $(MXE_LIB_TYPES),         \
	        echo '<th>$(LIB)</th>'          >> $@;))
	@echo '</tr>'                           >> $@
	@echo '</thead>'                        >> $@
	@echo '<tbody>'                         >> $@
# It is important to remember that the PKGCOUNT variables
# are expressed in unary terms. So, after 5 virtual packages,
# the content of $(VIRTUAL_PKGCOUNT) would be "x x x x x" and not "5".
# Therefore, when using the PKGCOUNT, you have to use
#     $(words $(VIRTUAL_PKGCOUNT))

# The same operations are included in GMSL "Integer Arithmetic Functions."
# I chose not to use most of them because their names are too long.
#     $(eval $(VIRTUAL_PKGCOUNT += x))
# vs
#     $(eval $(VIRTUAL_PKGCOUNT := $(call int_inc,$(VIRTUAL_PKGCOUNT))))
	@$(foreach PKG,$(PKGS),                      \
	    $(eval $(PKG)_VIRTUAL := $(true))        \
	    $(eval $(PKG)_BUILD_ONLY := $(true))     \
	    echo -e '<tr>\n                          \
	        <th class="row">$(PKG)</th>\n        \
	        <td>$(call substr,$($(PKG)_VERSION),1,12)$(if $(call gt,$(call strlen,$($(PKG)_VERSION)),12),&hellip;)</td>\n\
	    $(foreach TARGET,$(MXE_TARGET_LIST),     \
	        $(if $(value $(call LOOKUP_PKG_RULE,$(PKG),BUILD,$(TARGET))), \
	            $(eval $(TARGET)_PKGCOUNT += x) \
	            $(eval $(PKG)_VIRTUAL := $(false)) \
	            $(eval $(PKG)_BUILD_ONLY := $(false)) \
	            <td class="supported">&#x2713;</td>,            \
	            <td class="unsupported">&#x2717;</td>)\n)       \
	    $(if $(call set_is_member,$(PKG),$(BUILD_PKGS)),        \
	        $(eval $(PKG)_VIRTUAL := $(false))   \
	        <td class="supported">&#x2713;</td>, \
	        <td class="unsupported">&#x2717;</td>)\n \
	        </tr>\n' >> $@ $(newline)            \
	    $(if $($(PKG)_VIRTUAL),                  \
	       $(eval VIRTUAL_PKGCOUNT += x) \
	        $(eval $(PKG)_BUILD_ONLY := $(false))) \
	    $(if $($(PKG)_BUILD_ONLY),               \
	        $(eval BUILD_ONLY_PKGCOUNT += x)))
	@echo '<tr>'                            >> $@
	@echo '<th class="row" colspan="2">'    >> $@
# TOTAL_PKGCOUNT = PKGS - (VIRTUAL + BUILD_ONLY)
	@echo 'Total: $(call subtract,               \
	                  $(words $(PKGS)),          \
	                  $(words $(VIRTUAL_PKGCOUNT) $(BUILD_ONLY_PKGCOUNT)))'\
	                                        >> $@
	@echo '<br>(+$(words $(VIRTUAL_PKGCOUNT)) virtual' >> $@
	@echo '+$(words $(BUILD_ONLY_PKGCOUNT)) native-only)' >> $@
	@echo '</th>'                           >> $@
	@$(foreach TARGET,$(MXE_TARGET_LIST),        \
	    echo '<th>$(words $($(TARGET)_PKGCOUNT))</th>' >> $@;)
	@echo '<th>$(words $(BUILD_PKGS))</th>' >> $@
	@echo '</tr>'                           >> $@
	@echo '</tbody>'                        >> $@
	@echo '</table>'                        >> $@
	@echo '</body>'                         >> $@
	@echo '</html>'                         >> $@
=======
	$(foreach FILE,$(wildcard $(addprefix $(TOP_DIR)/,Makefile index.html CNAME src/*.mk src/*test.* tools/*)),$(call CLEANUP_STYLE,$(FILE)))
>>>>>>> 0c6cc9c9
<|MERGE_RESOLUTION|>--- conflicted
+++ resolved
@@ -570,21 +570,7 @@
 
 endef
 cleanup-style:
-<<<<<<< HEAD
-	@$(foreach FILE,$(wildcard $(addprefix $(TOP_DIR)/,Makefile index.html CNAME src/*.mk src/*test.* tools/*)),\
-        $(SED) ' \
-            s/\r//g; \
-            s/[ \t]\+$$//; \
-            s,^#!/bin/bash$$,#!/usr/bin/env bash,; \
-            $(if $(filter %Makefile,$(FILE)),,\
-                s/\t/    /g; \
-            ) \
-        ' < $(FILE) > $(TOP_DIR)/tmp-cleanup-style; \
-        diff -u $(FILE) $(TOP_DIR)/tmp-cleanup-style >/dev/null \
-            || { echo '[cleanup] $(FILE)'; \
-                 cp $(TOP_DIR)/tmp-cleanup-style $(FILE); }; \
-        rm -f $(TOP_DIR)/tmp-cleanup-style; \
-    )
+	$(foreach FILE,$(wildcard $(addprefix $(TOP_DIR)/,Makefile index.html CNAME src/*.mk src/*test.* tools/*)),$(call CLEANUP_STYLE,$(FILE)))
 
 build-matrix.html: $(foreach PKG,$(PKGS), $(TOP_DIR)/src/$(PKG).mk)
 	@echo '<!DOCTYPE html>'                  > $@
@@ -676,7 +662,4 @@
 	@echo '</tbody>'                        >> $@
 	@echo '</table>'                        >> $@
 	@echo '</body>'                         >> $@
-	@echo '</html>'                         >> $@
-=======
-	$(foreach FILE,$(wildcard $(addprefix $(TOP_DIR)/,Makefile index.html CNAME src/*.mk src/*test.* tools/*)),$(call CLEANUP_STYLE,$(FILE)))
->>>>>>> 0c6cc9c9
+	@echo '</html>'                         >> $@